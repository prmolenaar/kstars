--- conflicted
+++ resolved
@@ -16,12 +16,8 @@
 set(CMAKE_MODULE_PATH ${ECM_MODULE_PATH})
 set(CMAKE_MODULE_PATH "${CMAKE_CURRENT_SOURCE_DIR}/cmake/modules" ${CMAKE_MODULE_PATH})
 
-<<<<<<< HEAD
-find_package(Qt5 5.2 REQUIRED COMPONENTS Gui Qml Quick Xml Sql Svg PrintSupport)
-=======
 find_package(Qt5 5.4 REQUIRED COMPONENTS Gui Qml Quick Xml Sql Svg PrintSupport)
 
->>>>>>> 46514d5b
 include(KDEInstallDirs)
 include(KDECompilerSettings NO_POLICY_SCOPE)
 include(KDECMakeSettings)
@@ -42,7 +38,6 @@
   Plotting
   IconThemes
   Archive
-  Notifications
 )
 
 find_package(Eigen3 REQUIRED)
