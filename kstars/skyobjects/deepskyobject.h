/***************************************************************************
                          deepskyobject.h  -  K Desktop Planetarium
                             -------------------
    begin                : Sun Feb 11 2001
    copyright            : (C) 2001 by Jason Harris
    email                : jharris@30doradus.org
 ***************************************************************************/

/***************************************************************************
 *                                                                         *
 *   This program is free software; you can redistribute it and/or modify  *
 *   it under the terms of the GNU General Public License as published by  *
 *   the Free Software Foundation; either version 2 of the License, or     *
 *   (at your option) any later version.                                   *
 *                                                                         *
 ***************************************************************************/

#ifndef DEEPSKYOBJECT_H_
#define DEEPSKYOBJECT_H_

#include <qimage.h>
#include <qpoint.h>

#include "skyobject.h"
#include "dms.h"

class QImage;
class QString;
class KSPopupMenu;
<<<<<<< HEAD
class Texture;
=======
class CustomCatalogComponent;
>>>>>>> 8ce6e4e5

/**
  *@class DeepSkyObject
	*Provides all necessary information about a deep-sky object:
	*data inherited from SkyObject (coordinates, type, magnitude, 
	*2 names, and URLs) and data specific to DeepSkyObjects
	*(common name, angular size, position angle, Image, catalog)
	*@short Information about a "dep-sky" object; i.e., anything 
	*that's not a solar system body or a star.
	*@author Jason Harris
	*@version 1.0
	*/
class DeepSkyObject : public SkyObject {
public:
    /**
      *Constructor.  Create DeepSkyObject with data according to arguments.
    	*@param t Type of object
    	*@param r catalog Right Ascension
    	*@param d catalog Declination
    	*@param m magnitude (brightness)
    	*@param n Primary name
    	*@param n2 Secondary name
    	*@param lname Long name (common name)
    	*@param cat catalog ID
    	*@param a major axis (arcminutes)
    	*@param b minor axis (arcminutes)
    	*@param pa position angle (degrees)
    	*@param pgc PGC catalog number
    	*@param ugc UGC catalog number
    	*/
    explicit DeepSkyObject( int t=SkyObject::STAR,
                            dms r=dms(0.0), dms d=dms(0.0), float m=0.0,
                            const QString &n="unnamed", const QString &n2=QString(),
                            const QString &lname=QString(), const QString &cat=QString(),
                            float a=0.0, float b=0.0, double pa=0.0,
                            int pgc=0, int ugc=0 );

    /**
      *Constructor.  Create DeepSkyObject with data according to arguments.  
    	*Differs from above function only in data type of RA and Dec.
    	*@param t Type of object
    	*@param r catalog Right Ascension
    	*@param d catalog Declination
    	*@param m magnitude (brightness)
    	*@param n Primary name
    	*@param n2 Secondary name
    	*@param lname Long name (common name)
    	*@param cat catalog ID
    	*@param a major axis (arcminutes)
    	*@param b minor axis (arcminutes)
    	*@param pa position angle (degrees)
    	*@param pgc PGC catalog number
    	*@param ugc UGC catalog number
    	*/
    DeepSkyObject( int t, double r, double d, float m=0.0,
                   const QString &n="unnamed", const QString &n2=QString(),
                   const QString &lname=QString(), const QString &cat=QString(),
                   float a=0.0, float b=0.0, double pa=0.0, int pgc=0, int ugc=0 );

    /** @short Copy constructor.
     *  @param o SkyObject from which to copy data
     */
    DeepSkyObject(const DeepSkyObject &o );

    QString labelString() const;

    virtual DeepSkyObject* clone() const;
    virtual SkyObject::UID getUID() const;
    
    /** *Destructor */
    virtual ~DeepSkyObject() { }

    /**
      *@enum CATALOG
    	*The catalog ID of the DeepSkyObject.
    	*/
    enum CATALOG { CAT_MESSIER=0, CAT_NGC=1, CAT_IC=2, CAT_UNKNOWN };

    /**
      *@return a QString identifying the object's primary catalog.
    	*Possible catalog values are:
    	*- "M" for Messier catalog
    	*- "NGC" for NGC catalog
    	*- "IC" for IC catalog
    	*- empty string is presumed to be an object in a custom catalog
    	*@sa setCatalog()
    	*/
    QString catalog( void ) const;

    /**
      *Set the internal Catalog value according to the QString
    	*argument:
    	* "M"   : CAT_MESSIER
    	* "NGC" : CAT_NGC
    	* "IC"  : CAT_IC
    	*@sa catalog()
    	*/
    void setCatalog( const QString &s );

    /**
      *Set the the refrence to the custom catalog component, if any
      *@sa customCatalog()
      */
    inline void setCustomCatalog(CustomCatalogComponent *s) { customCat = s; }

    /**
      *@return a pointer to a custom catalog component
    */
    inline CustomCatalogComponent * customCatalog() { return customCat; }

    /**
      *Set the integrated flux value of the object
      */
    inline void setFlux(const float &f) { Flux = f; }

    /**
      *@return the object's integrated flux, unit value is stored in the custom catalog component.
        */
    inline float flux() const { return Flux; }

    /**
      *@return the object's major axis length, in arcminutes.
    	*/
    inline float a() const { return MajorAxis; }

    /**
      *@return the object's minor axis length, in arcminutes.
    	*/
    inline float b() const { return MinorAxis; }

    /**
      *@return the object's aspect ratio (MinorAxis/MajorAxis).  Returns 1.0
    	*if the object's MinorAxis=0.0.
    	*/
    float e() const;

    /**
      *@return the object's position angle, meausred clockwise from North.
    	*/
    inline virtual double pa() const { return PositionAngle; }

    /**
      *@return the object's UGC catalog number.  Return 0 if the object is not in UGC.
    	*/
    inline int ugc() const { return UGC; }

    /**
      *@return the object's PGC catalog number.  Return 0 if the object is not in PGC.
    	*/
    inline int pgc() const { return PGC; }

    /**
     * @return a pointer to the object's texture.
     * @note do check for null pointers...
     */
    const Texture* texture() const;

    /**
     * Try to load the object's texture
     */
    void loadTexture();

    /**
      *@return true if the object is in the Messier catalog
    	*/
    inline bool isCatalogM() const { return (Catalog == CAT_MESSIER); }

    /**
      *@return true if the object is in the NGC catalog
    	*/
    inline bool isCatalogNGC() const { return (Catalog == CAT_NGC); }

    /**
      *@return true if the object is in the IC catalog
    	*/
    inline bool isCatalogIC() const { return (Catalog == CAT_IC); }

    /**
      *@return true if the object is not in a catalog
    	*/
    inline bool isCatalogNone() const { return (Catalog == CAT_UNKNOWN); }

    /**
    	*@return the pixel distance for offseting the object's name label
    	*/
    virtual double labelOffset() const;

    quint64 updateID;
    quint64 updateNumID;

private:
    virtual void initPopupMenu( KSPopupMenu *pmenu );

    unsigned char Catalog;
    double PositionAngle;
    int UGC, PGC;
<<<<<<< HEAD
    float MajorAxis, MinorAxis;
    const Texture *m_texture;
=======
    float MajorAxis, MinorAxis, Flux;
    QImage *Image;
    CustomCatalogComponent *customCat;
>>>>>>> 8ce6e4e5
};

#endif<|MERGE_RESOLUTION|>--- conflicted
+++ resolved
@@ -27,11 +27,8 @@
 class QImage;
 class QString;
 class KSPopupMenu;
-<<<<<<< HEAD
 class Texture;
-=======
 class CustomCatalogComponent;
->>>>>>> 8ce6e4e5
 
 /**
   *@class DeepSkyObject
@@ -228,14 +225,9 @@
     unsigned char Catalog;
     double PositionAngle;
     int UGC, PGC;
-<<<<<<< HEAD
-    float MajorAxis, MinorAxis;
+    float MajorAxis, MinorAxis, Flux;
     const Texture *m_texture;
-=======
-    float MajorAxis, MinorAxis, Flux;
-    QImage *Image;
     CustomCatalogComponent *customCat;
->>>>>>> 8ce6e4e5
 };
 
 #endif