/***************************************************************************
                          kstarsdata.cpp  -  K Desktop Planetarium
                             -------------------
    begin                : Sun Jul 29 2001
    copyright            : (C) 2001 by Heiko Evermann
    email                : heiko@evermann.de
 ***************************************************************************/

/***************************************************************************
 *                                                                         *
 *   This program is free software; you can redistribute it and/or modify  *
 *   it under the terms of the GNU General Public License as published by  *
 *   the Free Software Foundation; either version 2 of the License, or     *
 *   (at your option) any later version.                                   *
 *                                                                         *
 ***************************************************************************/

#include "kstarsdata.h"

#include <QApplication>
#include <QFileInfo>
#include <QSet>
#include <QTextStream>
#include <QDebug>
#include <QStandardPaths>
#ifndef KSTARS_LITE
#include <KMessageBox>
#endif
#include <KLocalizedString>

#include "Options.h"
#include "dms.h"
#include "fov.h"
#include "ksutils.h"
#include "ksfilereader.h"
#include "ksnumbers.h"
#include "auxiliary/kspaths.h"
#include "skyobjects/skyobject.h"
#include "skycomponents/supernovaecomponent.h"
#include "skycomponents/skymapcomposite.h"
#include "simclock.h"
#include "timezonerule.h"
#ifndef KSTARS_LITE
#include "skymap.h"
#include "oal/execute.h"
#include "imageexporter.h"
#include "observinglist.h"
#include "dialogs/detaildialog.h"
#endif

#include <config-kstars.h>

namespace {
    // Report fatal error during data loading to user
    // Calls QApplication::exit
    void fatalErrorMessage(QString fname) {
        #ifndef KSTARS_LITE

        KMessageBox::sorry(0, i18n("The file  %1 could not be found. "
                                   "KStars cannot run properly without this file. "
                                   "KStars searches for this file in following locations:\n\n\t"
                                   "%2\n\n"
                                   "It appears that your setup is broken.", fname, QStandardPaths::standardLocations( QStandardPaths::DataLocation ).join("\n\t") ),
                           i18n( "Critical File Not Found: %1", fname ));  // FIXME: Must list locations depending on file type
        #endif
        qDebug() << i18n( "Critical File Not Found: %1", fname );
        qApp->exit(1);
    }

    // Report non-fatal error during data loading to user and ask
    // whether he wants to continue.
    // Calls QApplication::exit if he don't
    bool nonFatalErrorMessage(QString fname) {
        #ifndef KSTARS_LITE
        int res = KMessageBox::warningContinueCancel(0,
                      i18n("The file %1 could not be found. "
                           "KStars can still run without this file. "
                           "KStars search for this file in following locations:\n\n\t"
                           "%2\n\n"
                           "It appears that you setup is broken. Press Continue to run KStars without this file ",
                           fname, QStandardPaths::standardLocations( QStandardPaths::DataLocation ).join("\n\t") ),
                      i18n( "Non-Critical File Not Found: %1", fname ));  // FIXME: Must list locations depending on file type
        if( res != KMessageBox::Continue )
            qApp->exit(1);
        return res == KMessageBox::Continue;
        #endif
        return true;
    }
}

KStarsData* KStarsData::pinstance = 0;

KStarsData* KStarsData::Create()
{
    // This method should never be called twice within a run, since a
    // lot of the code assumes that KStarsData, once created, is never
    // destroyed. They maintain local copies of KStarsData::Instance()
    // for efficiency (maybe this should change, but it is not
    // required to delete and reinstantiate KStarsData). Thus, when we
    // call this method, pinstance MUST be zero, i.e. this must be the
    // first (and last) time we are calling it. -- asimha
    Q_ASSERT( !pinstance );

    delete pinstance;
    pinstance = new KStarsData();
    return pinstance;
}

KStarsData::KStarsData() :
    m_SkyComposite(0),
    m_Geo(dms(0), dms(0)),
    m_ksuserdb(),
    m_catalogdb(),
    #ifndef KSTARS_LITE
    m_ObservingList(0),
    m_Execute(0),
    m_ImageExporter(0),
    #endif
    temporaryTrail( false ),
    //locale( new KLocale( "kstars" ) ),
    m_preUpdateID(0),        m_updateID(0),
    m_preUpdateNumID(0),     m_updateNumID(0),
    m_preUpdateNum( J2000 ), m_updateNum( J2000 )
{
    #ifndef KSTARS_LITE
    m_LogObject = new OAL::Log;
    #endif
    // at startup times run forward
    setTimeDirection( 0.0 );

}

KStarsData::~KStarsData() {
    Q_ASSERT( pinstance );

    //delete locale;
#ifndef KSTARS_LITE
    delete m_LogObject;
    delete m_Execute;
    delete m_ObservingList;
    delete m_ImageExporter;
#endif
    qDeleteAll( geoList );
    qDeleteAll( ADVtreeList );

    pinstance = 0;
}

bool KStarsData::initialize() {
    //Initialize CatalogDB//
    catalogdb()->Initialize();

    //Load Time Zone Rules//
    emit progressText( i18n("Reading time zone rules") );
    if( !readTimeZoneRulebook( ) ) {
        fatalErrorMessage( "TZrules.dat" );
        return false;
    }

    //Load Cities//
    emit progressText( i18n("Loading city data") );
    if ( !readCityData( ) ) {
        fatalErrorMessage( "citydb.sqlite" );
        return false;
    }

    //Initialize User Database//
    emit progressText( i18n("Loading User Information" ) );
    m_ksuserdb.Initialize();

    //Initialize SkyMapComposite//
    emit progressText(i18n("Loading sky objects" ) );
    m_SkyComposite = new SkyMapComposite(0);
    //Load Image URLs//

    emit progressText( i18n("Loading Image URLs" ) );
    if( !readURLData( "image_url.dat", 0 ) && !nonFatalErrorMessage( "image_url.dat" ) )
        return false;

    //Load Information URLs//
    emit progressText( i18n("Loading Information URLs" ) );
    if( !readURLData( "info_url.dat", 1 ) && !nonFatalErrorMessage( "info_url.dat" ) )
        return false;

    emit progressText( i18n("Loading Variable Stars" ) );

    //Update supernovae list if enabled
    if( Options::updateSupernovaeOnStartup() ) {
        emit progressText( i18n("Queueing update of list of supernovae from the internet") );
        skyComposite()->supernovaeComponent()->slotTriggerDataFileUpdate();
    }

    #ifndef KSTARS_LITE
    //Initialize Observing List
    m_ObservingList = new ObservingList();
    #endif
    readUserLog();

    readADVTreeData();

    return true;
}

void KStarsData::updateTime( GeoLocation *geo, const bool automaticDSTchange ) {
    // sync LTime with the simulation clock
    LTime = geo->UTtoLT( ut() );
    syncLST();

    //Only check DST if (1) TZrule is not the empty rule, and (2) if we have crossed
    //the DST change date/time.
    if ( !geo->tzrule()->isEmptyRule() ) {
        if ( TimeRunsForward ) {
            // timedirection is forward
            // DST change happens if current date is bigger than next calculated dst change
            if ( ut() > NextDSTChange ) resetToNewDST(geo, automaticDSTchange);
        } else {
            // timedirection is backward
            // DST change happens if current date is smaller than next calculated dst change
            if ( ut() < NextDSTChange ) resetToNewDST(geo, automaticDSTchange);
        }
    }

    KSNumbers num( ut().djd() );

    if ( fabs( ut().djd() - LastNumUpdate.djd() ) > 1.0 ) {
        LastNumUpdate = ut().djd();
        m_preUpdateNumID++;
        m_preUpdateNum = KSNumbers( num );
        skyComposite()->update( &num );
    }

    if ( fabs( ut().djd() - LastPlanetUpdate.djd() ) > 0.01 ) {
        LastPlanetUpdate = ut().djd();
        skyComposite()->updateSolarSystemBodies( &num );
    }

    // Moon moves ~30 arcmin/hr, so update its position every minute.
    if ( fabs( ut().djd() - LastMoonUpdate.djd() ) > 0.00069444 ) {
        LastMoonUpdate = ut();
        skyComposite()->updateMoons( &num );
    }

    //Update Alt/Az coordinates.  Timescale varies with zoom level
    //If Clock is in Manual Mode, always update. (?)
    if ( fabs( ut().djd() - LastSkyUpdate.djd() ) > 0.1/Options::zoomFactor() || clock()->isManualMode() ) {
        LastSkyUpdate = ut();
        m_preUpdateID++;
        skyComposite()->update(); //omit KSNumbers arg == just update Alt/Az coords // <-- Eh? -- asimha. Looks like this behavior / ideology has changed drastically.

        emit skyUpdate( clock()->isManualMode() );
    }
}

void KStarsData::syncUpdateIDs()
{
    m_updateID = m_preUpdateID;
    if ( m_updateNumID == m_preUpdateNumID ) return;
    m_updateNumID = m_preUpdateNumID;
    m_updateNum = KSNumbers( m_preUpdateNum );
}

unsigned int KStarsData::incUpdateID() {
    m_preUpdateID++;
    m_preUpdateNumID++;
    syncUpdateIDs();
    return m_updateID;
}

void KStarsData::setFullTimeUpdate() {
    //Set the update markers to invalid dates to trigger updates in each category
    LastSkyUpdate = QDateTime();
    LastPlanetUpdate = QDateTime();
    LastMoonUpdate = QDateTime();
    LastNumUpdate = QDateTime();
}

void KStarsData::syncLST() {
    LST = geo()->GSTtoLST( ut().gst() );
}

void KStarsData::changeDateTime( const KStarsDateTime &newDate ) {
    //Turn off animated slews for the next time step.
    setSnapNextFocus();

    clock()->setUTC( newDate );

    LTime = geo()->UTtoLT( ut() );
    //set local sideral time
    syncLST();

    //Make sure Numbers, Moon, planets, and sky objects are updated immediately
    setFullTimeUpdate();

    // reset tzrules data with new local time and time direction (forward or backward)
    geo()->tzrule()->reset_with_ltime(LTime, geo()->TZ0(), isTimeRunningForward() );

    // reset next dst change time
    setNextDSTChange( geo()->tzrule()->nextDSTChange() );
}

void KStarsData::resetToNewDST(GeoLocation *geo, const bool automaticDSTchange) {
    // reset tzrules data with local time, timezone offset and time direction (forward or backward)
    // force a DST change with option true for 3. parameter
    geo->tzrule()->reset_with_ltime( LTime, geo->TZ0(), TimeRunsForward, automaticDSTchange );
    // reset next DST change time
    setNextDSTChange( geo->tzrule()->nextDSTChange() );
    //reset LTime, because TZoffset has changed
    LTime = geo->UTtoLT( ut() );
}

void KStarsData::setTimeDirection( float scale ) {
    TimeRunsForward = scale >= 0;
}

GeoLocation* KStarsData::locationNamed( const QString &city, const QString &province, const QString &country ) {
    foreach ( GeoLocation *loc, geoList ) {
        if ( loc->translatedName() == city &&
                ( province.isEmpty() || loc->translatedProvince() == province ) &&
                ( country.isEmpty() || loc->translatedCountry() == country ) ) {
            return loc;
        }
    }
    return 0;
}

void KStarsData::setLocationFromOptions() {
    setLocation( GeoLocation ( dms(Options::longitude()), dms(Options::latitude()),
                               Options::cityName(), Options::provinceName(), Options::countryName(),
                               Options::timeZone(), &(Rulebook[ Options::dST() ]), false, 4, Options::elevation() ) );
}

void KStarsData::setLocation( const GeoLocation &l ) {
    m_Geo = GeoLocation(l);
    if ( m_Geo.lat()->Degrees() >=  90.0 ) m_Geo.setLat( dms(89.99) );
    if ( m_Geo.lat()->Degrees() <= -90.0 ) m_Geo.setLat( dms(-89.99) );

    //store data in the Options objects
    Options::setCityName( m_Geo.name() );
    Options::setProvinceName( m_Geo.province() );
    Options::setCountryName( m_Geo.country() );
    Options::setTimeZone( m_Geo.TZ0() );
    Options::setElevation( m_Geo.height() );
    Options::setLongitude( m_Geo.lng()->Degrees() );
    Options::setLatitude( m_Geo.lat()->Degrees() );
    // set the rule from rulebook
    foreach( const QString& key, Rulebook.keys() ) {
        if( !key.isEmpty() && m_Geo.tzrule()->equals(&Rulebook[key]) )
            Options::setDST(key);
    }

    emit geoChanged();
}

SkyObject* KStarsData::objectNamed( const QString &name ) {
    if ( (name== "star") || (name== "nothing") || name.isEmpty() )
        return 0;
    return skyComposite()->findByName( name );
}

bool KStarsData::readCityData()
{
    QSqlDatabase citydb = QSqlDatabase::addDatabase("QSQLITE", "citydb");
<<<<<<< HEAD
    QString dbfile = KSPaths::locate(QStandardPaths::DataLocation, "citydb.sqlite");
    //QString dbfile = QStandardPaths::writableLocation(QStandardPaths::DataLocation) + QDir::separator() + "citydb.sqlite";
=======
    QString dbfile = KSPaths::locate(QStandardPaths::GenericDataLocation, "citydb.sqlite");
    //QString dbfile = KSPaths::writableLocation(QStandardPaths::GenericDataLocation) + QDir::separator() + "citydb.sqlite";
>>>>>>> 3d64057a
    citydb.setDatabaseName(dbfile);
    if (citydb.open() == false)
    {
        qWarning() << "Unable to open city database file " << dbfile << citydb.lastError().text() << endl;
        return false;
    }

     QSqlQuery get_query(citydb);

     //get_query.prepare("SELECT * FROM city");
     if (!get_query.exec("SELECT * FROM city"))
     {
         qDebug() << get_query.lastError();
         return false;
     }

     bool citiesFound = false;
     // get_query.size() always returns -1 so we set citiesFound if at least one city is found
     while (get_query.next())
     {
         citiesFound          = true;
         QString name         = get_query.value(1).toString();
         QString province     = get_query.value(2).toString();
         QString country      = get_query.value(3).toString();
         dms lat              = dms(get_query.value(4).toString());
         dms lng              = dms(get_query.value(5).toString());
         double TZ            = get_query.value(6).toDouble();
         TimeZoneRule *TZrule = &( Rulebook[ get_query.value(7).toString() ] );

         // appends city names to list
         geoList.append ( new GeoLocation( lng, lat, name, province, country, TZ, TZrule, true));
     }
    citydb.close();

    // Reading local database
    QSqlDatabase mycitydb = QSqlDatabase::addDatabase("QSQLITE", "mycitydb");
    dbfile = KSPaths::writableLocation(QStandardPaths::GenericDataLocation) + QDir::separator()  +  "mycitydb.sqlite";

    if (QFile::exists(dbfile))
    {
        mycitydb.setDatabaseName(dbfile);
        if (mycitydb.open())
        {
            QSqlQuery get_query(mycitydb);

            if (!get_query.exec("SELECT * FROM city"))
            {
                qDebug() << get_query.lastError();
                return false;
            }
            while (get_query.next())
            {
                QString name         = get_query.value(1).toString();
                QString province     = get_query.value(2).toString();
                QString country      = get_query.value(3).toString();
                dms lat              = dms(get_query.value(4).toString());
                dms lng              = dms(get_query.value(5).toString());
                double TZ            = get_query.value(6).toDouble();
                TimeZoneRule *TZrule = &( Rulebook[ get_query.value(7).toString() ] );

                // appends city names to list
                geoList.append ( new GeoLocation( lng, lat, name, province, country, TZ, TZrule, false));
            }
           mycitydb.close();

        }
    }

    return citiesFound;
}

bool KStarsData::readTimeZoneRulebook() {
    QFile file;

    if ( KSUtils::openDataFile( file, "TZrules.dat" ) ) {
        QTextStream stream( &file );

        while ( !stream.atEnd() ) {
            QString line = stream.readLine().trimmed();
            if ( line.length() && !line.startsWith('#') ) { //ignore commented and blank lines
                QStringList fields = line.split( ' ', QString::SkipEmptyParts );
                QString id = fields[0];
                QTime stime = QTime( fields[3].left( fields[3].indexOf(':')).toInt() ,
                                     fields[3].mid( fields[3].indexOf(':')+1, fields[3].length()).toInt() );
                QTime rtime = QTime( fields[6].left( fields[6].indexOf(':')).toInt(),
                                     fields[6].mid( fields[6].indexOf(':')+1, fields[6].length()).toInt() );

                Rulebook[ id ] = TimeZoneRule( fields[1], fields[2], stime, fields[4], fields[5], rtime );
            }
        }
        return true;
    } else {
        return false;
    }
}

bool KStarsData::openUrlFile(const QString &urlfile, QFile & file) {
    //QFile file;
    QString localFile;
    bool fileFound = false;
    QFile localeFile;

    //if ( locale->language() != "en_US" )
    if ( QLocale().language() != QLocale::English )
        //localFile = locale->language() + '/' + urlfile;
        localFile = QLocale().languageToString(QLocale().language()) + '/' + urlfile;

    if ( ! localFile.isEmpty() && KSUtils::openDataFile( file, localFile ) ) {
        fileFound = true;
    } else {
        // Try to load locale file, if not successful, load regular urlfile and then copy it to locale.
        file.setFileName( KSPaths::writableLocation(QStandardPaths::GenericDataLocation) + QDir::separator() + urlfile ) ;
        if ( file.open( QIODevice::ReadOnly ) ) {
            //local file found.  Now, if global file has newer timestamp, then merge the two files.
            //First load local file into QStringList
            bool newDataFound( false );
            QStringList urlData;
            QTextStream lStream( &file );
            while ( ! lStream.atEnd() ) urlData.append( lStream.readLine() );

            //Find global file(s) in findAllResources() list.
            QFileInfo fi_local( file.fileName() );

            QStringList flist = KSPaths::locateAll(QStandardPaths::DataLocation, urlfile);
            for ( int i=0; i< flist.size(); i++ ) {
                if ( flist[i] != file.fileName() ) {
                    QFileInfo fi_global( flist[i] );

                    //Is this global file newer than the local file?
                    if ( fi_global.lastModified() > fi_local.lastModified() ) {
                        //Global file has newer timestamp than local.  Add lines in global file that don't already exist in local file.
                        //be smart about this; in some cases the URL is updated but the image is probably the same if its
                        //label string is the same.  So only check strings up to last ":"
                        QFile globalFile( flist[i] );
                        if ( globalFile.open( QIODevice::ReadOnly ) ) {
                            QTextStream gStream( &globalFile );
                            while ( ! gStream.atEnd() ) {
                                QString line = gStream.readLine();

                                //If global-file line begins with "XXX:" then this line should be removed from the local file.
                                if ( line.startsWith(QLatin1String("XXX:"))  && urlData.contains( line.mid( 4 ) ) ) {
                                    urlData.removeAt( urlData.indexOf( line.mid( 4 ) ) );
                                } else {
                                    //does local file contain the current global file line, up to second ':' ?

                                    bool linefound( false );
                                    for ( int j=0; j< urlData.size(); ++j ) {
                                        if ( urlData[j].contains( line.left( line.indexOf( ':', line.indexOf( ':' ) + 1 ) ) ) ) {
                                            //replace line in urlData with its equivalent in the newer global file.
                                            urlData.replace( j, line );
                                            if ( !newDataFound ) newDataFound = true;
                                            linefound = true;
                                            break;
                                        }
                                    }
                                    if ( ! linefound ) {
                                        urlData.append( line );
                                        if ( !newDataFound ) newDataFound = true;
                                    }
                                }
                            }
                        }
                    }
                }
            }

            file.close();

            //(possibly) write appended local file
            if ( newDataFound ) {
                if ( file.open( QIODevice::WriteOnly ) ) {
                    QTextStream outStream( &file );
                    for ( int i=0; i<urlData.size(); i++ ) {
                        outStream << urlData[i] << endl;
                    }
                    file.close();
                }
            }

            if ( file.open( QIODevice::ReadOnly ) ) fileFound = true;

        } else {
            if ( KSUtils::openDataFile( file, urlfile ) )
            {
                if ( QLocale().language() != QLocale::English )
                    qDebug() << "No localized URL file; using default English file.";
                // we found urlfile, we need to copy it to locale
                localeFile.setFileName( KSPaths::writableLocation(QStandardPaths::GenericDataLocation) + QDir::separator() + urlfile ) ;
                if (localeFile.open(QIODevice::WriteOnly)) {
                    QTextStream readStream(&file);
                    QTextStream writeStream(&localeFile);
                    while ( ! readStream.atEnd() ) {
                        QString line = readStream.readLine();
                        if ( !line.startsWith( QLatin1String( "XXX:" ) ) ) //do not write "deleted" lines
                            writeStream << line << endl;
                    }

                    localeFile.close();
                    file.reset();
                } else {
                    qDebug() << "Failed to copy default URL file to locale folder, modifying default object links is not possible";
                }
                fileFound = true;
            }
        }
    }
    return fileFound;
}

bool KStarsData::readURLData( const QString &urlfile, int type, bool deepOnly ) {
    QFile file;
    if (!openUrlFile(urlfile, file)) return false;

    QTextStream stream(&file);

    while ( !stream.atEnd() ) {
        QString line = stream.readLine();

        //ignore comment lines
        if ( !line.startsWith('#') ) {
            int idx = line.indexOf(':');
            QString name = line.left( idx );
            if (name == "XXX") continue;
            QString sub = line.mid( idx + 1 );
            idx = sub.indexOf(':');
            QString title = sub.left( idx );
            QString url = sub.mid( idx + 1 );
            // Dirty hack to fix things up for planets
            SkyObject *o;
            if( name == "Mercury" || name == "Venus" || name == "Mars" || name == "Jupiter"
                || name == "Saturn" || name == "Uranus" || name == "Neptune" /* || name == "Pluto" */)
                o = skyComposite()->findByName( i18n( name.toLocal8Bit().data() ) );
            else
                o = skyComposite()->findByName( name );

            if ( !o ) {
                qWarning() << i18n( "Object named %1 not found", name ) ;
            } else {
                if ( ! deepOnly || ( o->type() > 2 && o->type() < 9 ) ) {
                    if ( type==0 ) { //image URL
                        o->ImageList().append( url );
                        o->ImageTitle().append( title );
                    } else if ( type==1 ) { //info URL
                        o->InfoList().append( url );
                        o->InfoTitle().append( title );
                    }
                }
            }
        }
    }
    file.close();
    return true;
}

bool KStarsData::readUserLog()
{
    QFile file;
    QString buffer;
    QString sub, name, data;

    if (!KSUtils::openDataFile( file, "userlog.dat" )) return false;

    QTextStream stream(&file);

    if (!stream.atEnd()) buffer = stream.readAll();

    while (!buffer.isEmpty()) {
        int startIndex, endIndex;

        startIndex = buffer.indexOf(QLatin1String("[KSLABEL:"));
        sub = buffer.mid(startIndex);
        endIndex = sub.indexOf(QLatin1String("[KSLogEnd]"));

        // Read name after KSLABEL identifer
        name = sub.mid(startIndex + 9, sub.indexOf(']') - (startIndex + 9));
        // Read data and skip new line
        data   = sub.mid(sub.indexOf(']') + 2, endIndex - (sub.indexOf(']') + 2));
        buffer = buffer.mid(endIndex + 11);

        //Find the sky object named 'name'.
        //Note that ObjectNameList::find() looks for the ascii representation
        //of star genetive names, so stars are identified that way in the user log.
        SkyObject *o = skyComposite()->findByName(name);
        if ( !o ) {
            qWarning() << name << " not found" ;
        } else {
            o->userLog() = data;
        }

    } // end while
    file.close();
    return true;
}

bool KStarsData::readADVTreeData()
{
    QFile file;
    QString Interface;
    QString Name, Link, subName;

    if (!KSUtils::openDataFile(file, "advinterface.dat"))
        return false;

    QTextStream stream(&file);
    QString Line;

    while  (!stream.atEnd())
    {
        int Type, interfaceIndex;

        Line = stream.readLine();

        if (Line.startsWith(QLatin1String("[KSLABEL]")))
        {
            Name = Line.mid(9);
            Type = 0;
        }
        else if (Line.startsWith(QLatin1String("[END]")))
            Type = 1;
        else if (Line.startsWith(QLatin1String("[KSINTERFACE]")))
        {
            Interface = Line.mid(13);
            continue;
        }

        else
        {
            int idx = Line.indexOf(':');
            Name = Line.left(idx);
            Link = Line.mid(idx + 1);

            // Link is empty, using Interface instead
            if (Link.isEmpty())
            {
                Link = Interface;
                subName = Name;
                interfaceIndex = Link.indexOf(QLatin1String("KSINTERFACE"));
                Link.remove(interfaceIndex, 11);
                Link = Link.insert(interfaceIndex, subName.replace(' ', '+'));

            }

            Type = 2;
        }

        ADVTreeData *ADVData = new ADVTreeData;

        ADVData->Name = Name;
        ADVData->Link = Link;
        ADVData->Type = Type;

        ADVtreeList.append(ADVData);
    }

    return true;
}

//There's a lot of code duplication here, but it's not avoidable because 
//this function is only called from main.cpp when the user is using 
//"dump" mode to produce an image from the command line.  In this mode, 
//there is no KStars object, so none of the DBus functions can be called 
//directly.
bool KStarsData::executeScript( const QString &scriptname, SkyMap *map ) {
#ifndef KSTARS_LITE
    int cmdCount(0);

    QFile f( scriptname );
    if ( !f.open( QIODevice::ReadOnly) ) {
        qDebug() << "Could not open file " << f.fileName();
        return false;
    }

    QTextStream istream(&f);
    while ( ! istream.atEnd() ) {
        QString line = istream.readLine();
        line.remove( "string:" );
        line.remove( "int:" );
        line.remove( "double:" );
        line.remove( "bool:" );

        //find a dbus line and extract the function name and its arguments
        //The function name starts after the last occurrence of "org.kde.kstars."
        //or perhaps "org.kde.kstars.SimClock.".
        if ( line.startsWith(QString("dbus-send")) ) {
            QString funcprefix = "org.kde.kstars.SimClock.";
            int i = line.lastIndexOf( funcprefix );
            if ( i >= 0 ) {
                i += funcprefix.length();
            } else {
                funcprefix = "org.kde.kstars.";
                i = line.lastIndexOf( funcprefix );
                if ( i >= 0 ) {
                    i += funcprefix.length();
                }
            }
            if ( i < 0 ) {
                qWarning() << "Could not parse line: " << line;
                return false;
            }

            QStringList fn = line.mid(i).split( ' ' );

            //DEBUG
            qDebug() << fn << endl;

            if ( fn[0] == "lookTowards" && fn.size() >= 2 ) {
                double az(-1.0);
                QString arg = fn[1].toLower();
                if ( arg == "n"  || arg == "north" )     az =   0.0;
                if ( arg == "ne" || arg == "northeast" ) az =  45.0;
                if ( arg == "e"  || arg == "east" )      az =  90.0;
                if ( arg == "se" || arg == "southeast" ) az = 135.0;
                if ( arg == "s"  || arg == "south" )     az = 180.0;
                if ( arg == "sw" || arg == "southwest" ) az = 225.0;
                if ( arg == "w"  || arg == "west" )      az = 270.0;
                if ( arg == "nw" || arg == "northwest" ) az = 335.0;
                if ( az >= 0.0 ) {
                    map->setFocusAltAz( dms(90.0), map->focus()->az() );
                    map->focus()->HorizontalToEquatorial( &LST, geo()->lat() );
                    map->setDestination( *map->focus() );
                    cmdCount++;
                }

                if ( arg == "z" || arg == "zenith" ) {
                    map->setFocusAltAz( dms(90.0), map->focus()->az() );
                    map->focus()->HorizontalToEquatorial( &LST, geo()->lat() );
                    map->setDestination( *map->focus() );
                    cmdCount++;
                }

                //try a named object.  The name is everything after fn[0],
                //concatenated with spaces.
                fn.removeAll( fn.first() );
                QString objname = fn.join( " " );
                SkyObject *target = objectNamed( objname );
                if ( target ) { 
                    map->setFocus( target );
                    map->focus()->EquatorialToHorizontal( &LST, geo()->lat() );
                    map->setDestination( *map->focus() );
                    cmdCount++;
                }

            } else if ( fn[0] == "setRaDec" && fn.size() == 3 ) {
                bool ok( false );
                dms r(0.0), d(0.0);

                ok = r.setFromString( fn[1], false ); //assume angle in hours
                if ( ok ) ok = d.setFromString( fn[2], true );  //assume angle in degrees
                if ( ok ) {
                    map->setFocus( r, d );
                    map->focus()->EquatorialToHorizontal( &LST, geo()->lat() );
                    cmdCount++;
                }

            } else if ( fn[0] == "setAltAz" && fn.size() == 3 ) {
                bool ok( false );
                dms az(0.0), alt(0.0);

                ok = alt.setFromString( fn[1] );
                if ( ok ) ok = az.setFromString( fn[2] );
                if ( ok ) {
                    map->setFocusAltAz( alt, az );
                    map->focus()->HorizontalToEquatorial( &LST, geo()->lat() );
                    cmdCount++;
                }

            } else if ( fn[0] == "loadColorScheme" ) {
                fn.removeAll( fn.first() );
                QString csName = fn.join(" ").remove( '\"' );
                qDebug() << "Color scheme: " << csName << endl;

                QString filename = csName.toLower().trimmed();
                bool ok( false );

                //Parse default names which don't follow the regular file-naming scheme
                if ( csName == i18nc("use default color scheme", "Default Colors") ) filename = "classic.colors";
                if ( csName == i18nc("use 'star chart' color scheme", "Star Chart") ) filename = "chart.colors";
                if ( csName == i18nc("use 'night vision' color scheme", "Night Vision") ) filename = "night.colors";

                //Try the filename if it ends with ".colors"
                if ( filename.endsWith( QLatin1String( ".colors" ) ) )
                    ok = colorScheme()->load( filename );

                //If that didn't work, try assuming that 'name' is the color scheme name
                //convert it to a filename exactly as ColorScheme::save() does
                if ( ! ok ) {
                    if ( !filename.isEmpty() ) {
                        for( int i=0; i<filename.length(); ++i)
                            if ( filename.at(i)==' ' ) filename.replace( i, 1, "-" );
            
                        filename = filename.append( ".colors" );
                        ok = colorScheme()->load( filename );
                    }
            
                    if ( ! ok )
                        qDebug() << QString("Unable to load color scheme named %1. Also tried %2.").arg(csName).arg(filename);
                }

            } else if ( fn[0] == "zoom" && fn.size() == 2 ) {
                bool ok(false);
                double z = fn[1].toDouble(&ok);
                if ( ok ) {
                    if ( z > MAXZOOM ) z = MAXZOOM;
                    if ( z < MINZOOM ) z = MINZOOM;
                    Options::setZoomFactor( z );
                    cmdCount++;
                }

            } else if ( fn[0] == "zoomIn" ) {
                if ( Options::zoomFactor() < MAXZOOM ) {
                    Options::setZoomFactor( Options::zoomFactor() * DZOOM );
                    cmdCount++;
                }
            } else if ( fn[0] == "zoomOut" ) {
                if ( Options::zoomFactor() > MINZOOM ) {
                    Options::setZoomFactor( Options::zoomFactor() / DZOOM );
                    cmdCount++;
                }
            } else if ( fn[0] == "defaultZoom" ) {
                Options::setZoomFactor( DEFAULTZOOM );
                cmdCount++;
            } else if ( fn[0] == "setLocalTime" && fn.size() == 7 ) {
                bool ok(false);
                // min is a macro - use mnt
                int yr(0), mth(0), day(0) ,hr(0), mnt(0), sec(0);
                yr = fn[1].toInt(&ok);
                if ( ok ) mth = fn[2].toInt(&ok);
                if ( ok ) day = fn[3].toInt(&ok);
                if ( ok ) hr  = fn[4].toInt(&ok);
                if ( ok ) mnt = fn[5].toInt(&ok);
                if ( ok ) sec = fn[6].toInt(&ok);
                if ( ok ) {
                    changeDateTime( geo()->LTtoUT( KStarsDateTime( QDate(yr, mth, day), QTime(hr,mnt,sec) ) ) );
                    cmdCount++;
                } else {
                    qWarning() << ki18n( "Could not set time: %1 / %2 / %3 ; %4:%5:%6" )
                    .subs( day ).subs( mth ).subs( yr )
                    .subs( hr ).subs( mnt ).subs( sec ).toString() << endl;
                }
            } else if ( fn[0] == "changeViewOption" && fn.size() == 3 ) {
                bool bOk(false), dOk(false);

                //parse bool value
                bool bVal(false);
                if ( fn[2].toLower() == "true" ) { bOk = true; bVal = true; }
                if ( fn[2].toLower() == "false" ) { bOk = true; bVal = false; }
                if ( fn[2] == "1" ) { bOk = true; bVal = true; }
                if ( fn[2] == "0" ) { bOk = true; bVal = false; }

                //parse double value
                double dVal = fn[2].toDouble( &dOk );

                // FIXME: REGRESSION
//                if ( fn[1] == "FOVName"                ) { Options::setFOVName(       fn[2] ); cmdCount++; }
//                if ( fn[1] == "FOVSizeX"         && dOk ) { Options::setFOVSizeX( (float)dVal ); cmdCount++; }
//                if ( fn[1] == "FOVSizeY"         && dOk ) { Options::setFOVSizeY( (float)dVal ); cmdCount++; }
//                if ( fn[1] == "FOVShape"        && nOk ) { Options::setFOVShape(       nVal ); cmdCount++; }
//                if ( fn[1] == "FOVColor"               ) { Options::setFOVColor(      fn[2] ); cmdCount++; }
                if ( fn[1] == "ShowStars"         && bOk ) { Options::setShowStars(    bVal ); cmdCount++; }
                if ( fn[1] == "ShowMessier"        && bOk ) { Options::setShowMessier( bVal ); cmdCount++; }
                if ( fn[1] == "ShowMessierImages"  && bOk ) { Options::setShowMessierImages( bVal ); cmdCount++; }
                if ( fn[1] == "ShowCLines"      && bOk ) { Options::setShowCLines(   bVal ); cmdCount++; }
                if ( fn[1] == "ShowCNames"      && bOk ) { Options::setShowCNames(   bVal ); cmdCount++; }
                if ( fn[1] == "ShowNGC"         && bOk ) { Options::setShowNGC(      bVal ); cmdCount++; }
                if ( fn[1] == "ShowIC"          && bOk ) { Options::setShowIC(       bVal ); cmdCount++; }
                if ( fn[1] == "ShowMilkyWay"    && bOk ) { Options::setShowMilkyWay( bVal ); cmdCount++; }
                if ( fn[1] == "ShowEquatorialGrid" && bOk ) { Options::setShowEquatorialGrid( bVal ); cmdCount++; }
                if ( fn[1] == "ShowHorizontalGrid" && bOk ) { Options::setShowHorizontalGrid( bVal ); cmdCount++; }
                if ( fn[1] == "ShowEquator"     && bOk ) { Options::setShowEquator(  bVal ); cmdCount++; }
                if ( fn[1] == "ShowEcliptic"    && bOk ) { Options::setShowEcliptic( bVal ); cmdCount++; }
                if ( fn[1] == "ShowHorizon"     && bOk ) { Options::setShowHorizon(  bVal ); cmdCount++; }
                if ( fn[1] == "ShowGround"      && bOk ) { Options::setShowGround(   bVal ); cmdCount++; }
                if ( fn[1] == "ShowSun"         && bOk ) { Options::setShowSun(      bVal ); cmdCount++; }
                if ( fn[1] == "ShowMoon"        && bOk ) { Options::setShowMoon(     bVal ); cmdCount++; }
                if ( fn[1] == "ShowMercury"     && bOk ) { Options::setShowMercury(  bVal ); cmdCount++; }
                if ( fn[1] == "ShowVenus"       && bOk ) { Options::setShowVenus(    bVal ); cmdCount++; }
                if ( fn[1] == "ShowMars"        && bOk ) { Options::setShowMars(     bVal ); cmdCount++; }
                if ( fn[1] == "ShowJupiter"     && bOk ) { Options::setShowJupiter(  bVal ); cmdCount++; }
                if ( fn[1] == "ShowSaturn"      && bOk ) { Options::setShowSaturn(   bVal ); cmdCount++; }
                if ( fn[1] == "ShowUranus"      && bOk ) { Options::setShowUranus(   bVal ); cmdCount++; }
                if ( fn[1] == "ShowNeptune"     && bOk ) { Options::setShowNeptune(  bVal ); cmdCount++; }
                //if ( fn[1] == "ShowPluto"       && bOk ) { Options::setShowPluto(    bVal ); cmdCount++; }
                if ( fn[1] == "ShowAsteroids"   && bOk ) { Options::setShowAsteroids( bVal ); cmdCount++; }
                if ( fn[1] == "ShowComets"      && bOk ) { Options::setShowComets(   bVal ); cmdCount++; }
                if ( fn[1] == "ShowSolarSystem" && bOk ) { Options::setShowSolarSystem( bVal ); cmdCount++; }
                if ( fn[1] == "ShowDeepSky"     && bOk ) { Options::setShowDeepSky(  bVal ); cmdCount++; }
                if ( fn[1] == "ShowSupernovae"  && bOk ) { Options::setShowSupernovae( bVal ); cmdCount++; }
                if ( fn[1] == "ShowStarNames"      && bOk ) { Options::setShowStarNames(      bVal ); cmdCount++; }
                if ( fn[1] == "ShowStarMagnitudes" && bOk ) { Options::setShowStarMagnitudes( bVal ); cmdCount++; }
                if ( fn[1] == "ShowAsteroidNames"  && bOk ) { Options::setShowAsteroidNames(  bVal ); cmdCount++; }
                if ( fn[1] == "ShowCometNames"     && bOk ) { Options::setShowCometNames(     bVal ); cmdCount++; }
                if ( fn[1] == "ShowPlanetNames"    && bOk ) { Options::setShowPlanetNames(    bVal ); cmdCount++; }
                if ( fn[1] == "ShowPlanetImages"   && bOk ) { Options::setShowPlanetImages(   bVal ); cmdCount++; }

                if ( fn[1] == "UseAltAz"         && bOk ) { Options::setUseAltAz(      bVal ); cmdCount++; }
                if ( fn[1] == "UseRefraction"    && bOk ) { Options::setUseRefraction( bVal ); cmdCount++; }
                if ( fn[1] == "UseAutoLabel"     && bOk ) { Options::setUseAutoLabel(  bVal ); cmdCount++; }
                if ( fn[1] == "UseAutoTrail"     && bOk ) { Options::setUseAutoTrail(  bVal ); cmdCount++; }
                if ( fn[1] == "UseAnimatedSlewing"   && bOk ) { Options::setUseAnimatedSlewing( bVal ); cmdCount++; }
                if ( fn[1] == "FadePlanetTrails" && bOk ) { Options::setFadePlanetTrails( bVal ); cmdCount++; }
                if ( fn[1] == "SlewTimeScale"    && dOk ) { Options::setSlewTimeScale(    dVal ); cmdCount++; }
                if ( fn[1] == "ZoomFactor"       && dOk ) { Options::setZoomFactor(       dVal ); cmdCount++; }
                //                if ( fn[1] == "MagLimitDrawStar"     && dOk ) { Options::setMagLimitDrawStar( dVal ); cmdCount++; }
                if ( fn[1] == "StarDensity"         && dOk ) { Options::setStarDensity( dVal ); cmdCount++; }
                //                if ( fn[1] == "MagLimitDrawStarZoomOut" && dOk ) { Options::setMagLimitDrawStarZoomOut( dVal ); cmdCount++; }
                if ( fn[1] == "MagLimitDrawDeepSky"     && dOk ) { Options::setMagLimitDrawDeepSky( dVal ); cmdCount++; }
                if ( fn[1] == "MagLimitDrawDeepSkyZoomOut" && dOk ) { Options::setMagLimitDrawDeepSkyZoomOut( dVal ); cmdCount++; }
                if ( fn[1] == "StarLabelDensity" && dOk ) { Options::setStarLabelDensity( dVal ); cmdCount++; }
                if ( fn[1] == "MagLimitHideStar"     && dOk ) { Options::setMagLimitHideStar(     dVal ); cmdCount++; }
                if ( fn[1] == "MagLimitAsteroid"     && dOk ) { Options::setMagLimitAsteroid(     dVal ); cmdCount++; }
                if ( fn[1] == "AsteroidLabelDensity" && dOk ) { Options::setAsteroidLabelDensity( dVal ); cmdCount++; }
                if ( fn[1] == "MaxRadCometName"      && dOk ) { Options::setMaxRadCometName(      dVal ); cmdCount++; }

                //these three are a "radio group"
                if ( fn[1] == "UseLatinConstellationNames" && bOk ) {
                    Options::setUseLatinConstellNames( true );
                    Options::setUseLocalConstellNames( false );
                    Options::setUseAbbrevConstellNames( false );
                    cmdCount++;
                }
                if ( fn[1] == "UseLocalConstellationNames" && bOk ) {
                    Options::setUseLatinConstellNames( false );
                    Options::setUseLocalConstellNames( true );
                    Options::setUseAbbrevConstellNames( false );
                    cmdCount++;
                }
                if ( fn[1] == "UseAbbrevConstellationNames" && bOk ) {
                    Options::setUseLatinConstellNames( false );
                    Options::setUseLocalConstellNames( false );
                    Options::setUseAbbrevConstellNames( true );
                    cmdCount++;
                }
            } else if ( fn[0] == "setGeoLocation" && ( fn.size() == 3 || fn.size() == 4 ) ) {
                QString city( fn[1] ), province, country( fn[2] );
                province.clear();
                if ( fn.size() == 4 ) {
                    province = fn[2];
                    country = fn[3];
                }

                bool cityFound( false );
                foreach ( GeoLocation *loc, geoList ) {
                    if ( loc->translatedName() == city &&
                            ( province.isEmpty() || loc->translatedProvince() == province ) &&
                            loc->translatedCountry() == country ) {

                        cityFound = true;
                        setLocation( *loc );
                        cmdCount++;
                        break;
                    }
                }

                if ( !cityFound )
                    qWarning() << i18n( "Could not set location named %1, %2, %3" , city, province, country) ;
            }
        }
    }  //end while

    if ( cmdCount ) return true;
#endif
    return false;
}

void KStarsData::syncFOV()
{
    visibleFOVs.clear();
    // Add visible FOVs 
    foreach(FOV* fov, availFOVs) {
        if( Options::fOVNames().contains( fov->name() ) ) 
            visibleFOVs.append( fov );
    }
    // Remove unavailable FOVs
    QSet<QString> names = QSet<QString>::fromList( Options::fOVNames() );
    QSet<QString> all;
    foreach(FOV* fov, visibleFOVs) {
        all.insert(fov->name());
    }
    Options::setFOVNames( all.intersect(names).toList() );
}
#ifndef KSTARS_LITE
// FIXME: Why does KStarsData store the Execute instance??? -- asimha
Execute* KStarsData::executeSession() {
    if( !m_Execute )
        m_Execute = new Execute();

    return m_Execute;
}

// FIXME: Why does KStarsData store the ImageExporer instance??? KStarsData is supposed to work with no reference to KStars -- asimha
ImageExporter * KStarsData::imageExporter()
{
    if (!m_ImageExporter)
        m_ImageExporter = new ImageExporter(KStars::Instance());

    return m_ImageExporter;
}
#endif

<|MERGE_RESOLUTION|>--- conflicted
+++ resolved
@@ -360,13 +360,8 @@
 bool KStarsData::readCityData()
 {
     QSqlDatabase citydb = QSqlDatabase::addDatabase("QSQLITE", "citydb");
-<<<<<<< HEAD
-    QString dbfile = KSPaths::locate(QStandardPaths::DataLocation, "citydb.sqlite");
-    //QString dbfile = QStandardPaths::writableLocation(QStandardPaths::DataLocation) + QDir::separator() + "citydb.sqlite";
-=======
     QString dbfile = KSPaths::locate(QStandardPaths::GenericDataLocation, "citydb.sqlite");
     //QString dbfile = KSPaths::writableLocation(QStandardPaths::GenericDataLocation) + QDir::separator() + "citydb.sqlite";
->>>>>>> 3d64057a
     citydb.setDatabaseName(dbfile);
     if (citydb.open() == false)
     {
