/*  Ekos
    Copyright (C) 2012 Jasem Mutlaq <mutlaqja@ikarustech.com>

    This application is free software; you can redistribute it and/or
    modify it under the terms of the GNU General Public
    License as published by the Free Software Foundation; either
    version 2 of the License, or (at your option) any later version.
 */

#include "ekosmanager.h"

#include <basedevice.h>

#include "Options.h"
#include "kstars.h"

#include <KMessageBox>
#include <QComboBox>

#include <config-kstars.h>

#include "indi/clientmanager.h"
#include "indi/indielement.h"
#include "indi/indiproperty.h"
#include "indi/driverinfo.h"
#include "indi/drivermanager.h"
#include "indi/indilistener.h"
#include "indi/guimanager.h"

#define MAX_REMOTE_INDI_TIMEOUT 15000

EkosManager::EkosManager()
        : QDialog()
{
    setupUi(this);

    nDevices=0;
    //useGuiderFromCCD=false;
    //useFilterFromCCD=false;
    useGuideHead    =false;
    useST4          =false;
    ccdStarted      =false;

    scope   =  NULL;
    ccd     =  NULL;
    guider  =  NULL;
    focuser =  NULL;
    filter  =  NULL;
    aux     =  NULL;
    ao      =  NULL;

    scope_di   = NULL;
    ccd_di     = NULL;
    guider_di  = NULL;
    focuser_di = NULL;
    filter_di  = NULL;
    aux_di     = NULL;
    ao_di      = NULL;
    remote_indi= NULL;

    captureProcess = NULL;
    focusProcess   = NULL;
    guideProcess   = NULL;
    alignProcess   = NULL;

    kcfg_localMode->setChecked(Options::localMode());
    kcfg_remoteMode->setChecked(Options::remoteMode());

    connect(toolsWidget, SIGNAL(currentChanged(int)), this, SLOT(processTabChange()));

    toolsWidget->setTabEnabled(1, false);

    connect(processINDIB, SIGNAL(clicked()), this, SLOT(processINDI()));

    connect(connectB, SIGNAL(clicked()), this, SLOT(connectDevices()));

    connect(disconnectB, SIGNAL(clicked()), this, SLOT(disconnectDevices()));

    connect(controlPanelB, SIGNAL(clicked()), GUIManager::Instance(), SLOT(show()));

    connect(optionsB, SIGNAL(clicked()), KStars::Instance(), SLOT(slotViewOps()));

    connect(clearB, SIGNAL(clicked()), this, SLOT(clearLog()));

    connect(kcfg_localMode, SIGNAL(toggled(bool)), this, SLOT(processINDIModeChange()));

    localMode = Options::localMode();

    if (localMode)
        initLocalDrivers();
    else
        initRemoteDrivers();

}

EkosManager::~EkosManager()
{
    delete captureProcess;
    delete focusProcess;
    delete guideProcess;
}

void EkosManager::processINDIModeChange()
{
    Options::setLocalMode(kcfg_localMode->isChecked());
    Options::setRemoteMode(kcfg_remoteMode->isChecked());

    bool newLocalMode = kcfg_localMode->isChecked();

    if (newLocalMode == localMode)
        return;

    if (managedDevices.count() > 0 || remote_indi != NULL)
    {
        KMessageBox::error(0, i18n("Cannot switch modes while INDI services are running."), i18n("Ekos Mode"));
        kcfg_localMode->setChecked(!newLocalMode);
        kcfg_remoteMode->setChecked(newLocalMode);
        return;
    }

    localMode = newLocalMode;

    reset();

    if (localMode)
        initLocalDrivers();
    else
        initRemoteDrivers();


}

void EkosManager::initLocalDrivers()
{

    telescopeCombo->clear();
    ccdCombo->clear();
    guiderCombo->clear();
    AOCombo->clear();
    focuserCombo->clear();
    filterCombo->clear();
    auxCombo->clear();

    telescopeCombo->addItem("--");
    ccdCombo->addItem("--");
    guiderCombo->addItem("--");
    AOCombo->addItem("--");
    focuserCombo->addItem("--");
    filterCombo->addItem("--");
    auxCombo->addItem("--");

    foreach(DriverInfo *dv, DriverManager::Instance()->getDrivers())
    {
        switch (dv->getType())
        {
        case KSTARS_TELESCOPE:
             telescopeCombo->addItem(dv->getTreeLabel());
             break;

        case KSTARS_CCD:
            ccdCombo->addItem(dv->getTreeLabel());
            guiderCombo->addItem(dv->getTreeLabel());
            break;

        case KSTARS_ADAPTIVE_OPTICS:
            AOCombo->addItem(dv->getTreeLabel());
            break;

        case KSTARS_FOCUSER:
            focuserCombo->addItem(dv->getTreeLabel());
            break;

        case KSTARS_FILTER:
            filterCombo->addItem(dv->getTreeLabel());
            break;

        case KSTARS_AUXILIARY:
            auxCombo->addItem(dv->getTreeLabel());
            break;

        default:
            continue;
            break;

        }

        driversList[dv->getTreeLabel()] = dv;
    }

    loadDefaultDrivers();


}

void EkosManager::initRemoteDrivers()
{

    telescopeCombo->clear();
    ccdCombo->clear();
    guiderCombo->clear();
    AOCombo->clear();
    focuserCombo->clear();
    filterCombo->clear();
    auxCombo->clear();

    if (Options::remoteScopeName().isEmpty() == false)
        telescopeCombo->addItem(Options::remoteScopeName());
    else
        telescopeCombo->addItem("--");


    if (Options::remoteCCDName().isEmpty() == false)
        ccdCombo->addItem(Options::remoteCCDName());
    else
        ccdCombo->addItem("--");

    if (Options::remoteGuiderName().isEmpty() == false)
        guiderCombo->addItem(Options::remoteGuiderName());
    else
        guiderCombo->addItem("--");

    if (Options::remoteAOName().isEmpty() == false)
        AOCombo->addItem(Options::remoteAOName());
    else
        AOCombo->addItem("--");

    if (Options::remoteFocuserName().isEmpty() == false)
        focuserCombo->addItem(Options::remoteFocuserName());
    else
        focuserCombo->addItem("--");

    if (Options::remoteFilterName().isEmpty() == false)
        filterCombo->addItem(Options::remoteFilterName());
    else
        filterCombo->addItem("--");

    if (Options::remoteAuxName().isEmpty() == false)
        auxCombo->addItem(Options::remoteAuxName());
    else
        auxCombo->addItem("--");

}

void EkosManager::reset()
{
    nDevices=0;
    //useGuiderFromCCD=false;
    //useFilterFromCCD=false;
    useGuideHead    =false;
    guideStarted    =false;
    useST4          =false;
    ccdStarted      =false;

    removeTabs();

    scope   =  NULL;
    ccd     =  NULL;
    guider  =  NULL;
    focuser =  NULL;
    filter  =  NULL;
    aux     =  NULL;
    ao      =  NULL;

    scope_di   = NULL;
    ccd_di     = NULL;
    guider_di  = NULL;
    focuser_di = NULL;
    filter_di  = NULL;
    aux_di     = NULL;
    ao_di      = NULL;

    captureProcess = NULL;
    focusProcess   = NULL;
    guideProcess   = NULL;
    alignProcess   = NULL;

    connectB->setEnabled(false);
    disconnectB->setEnabled(false);
    controlPanelB->setEnabled(false);
    processINDIB->setEnabled(true);

    processINDIB->setText(xi18n("Start INDI"));
}

void EkosManager::loadDefaultDrivers()
{
    QString TelescopeDriver = Options::telescopeDriver();
    QString CCDDriver = Options::cCDDriver();
    QString GuiderDriver = Options::guiderDriver();
    QString AODriver = Options::aODriver();
    QString FocuserDriver = Options::focuserDriver();
    QString FilterDriver = Options::filterDriver();
    QString AuxDriver = Options::auxDriver();

    if (TelescopeDriver.isEmpty() == false && TelescopeDriver != "--")
    {
        for (int i=0; i < telescopeCombo->count(); i++)
            if (telescopeCombo->itemText(i) == TelescopeDriver)
            {
                telescopeCombo->setCurrentIndex(i);
                break;
            }
    }

    if (CCDDriver.isEmpty() == false && CCDDriver != "--")
    {
        for (int i=0; i < ccdCombo->count(); i++)
            if (ccdCombo->itemText(i) == CCDDriver)
            {
                ccdCombo->setCurrentIndex(i);
                break;
            }
    }

    if (GuiderDriver.isEmpty() == false && GuiderDriver != "--")
    {
        for (int i=0; i < guiderCombo->count(); i++)
            if (guiderCombo->itemText(i) == GuiderDriver)
            {
                guiderCombo->setCurrentIndex(i);
                break;
            }
    }

    if (AODriver.isEmpty() == false && AODriver != "--")
    {
        for (int i=0; i < AOCombo->count(); i++)
            if (AOCombo->itemText(i) == AODriver)
            {
                AOCombo->setCurrentIndex(i);
                break;
            }
    }

    if (FilterDriver.isEmpty() == false && FilterDriver != "--")
    {
        for (int i=0; i < filterCombo->count(); i++)
            if (filterCombo->itemText(i) == FilterDriver)
            {
                filterCombo->setCurrentIndex(i);
                break;
            }
    }

    if (FocuserDriver.isEmpty() == false && FocuserDriver != "--")
    {
        for (int i=0; i < focuserCombo->count(); i++)
            if (focuserCombo->itemText(i) == FocuserDriver)
            {
                focuserCombo->setCurrentIndex(i);
                break;
            }
    }


    if (AuxDriver.isEmpty() == false && AuxDriver != "--")
    {
        for (int i=0; i < auxCombo->count(); i++)
            if (auxCombo->itemText(i) == AuxDriver)
            {
                auxCombo->setCurrentIndex(i);
                break;
            }
    }

}

void EkosManager::saveDefaultDrivers()
{

     Options::setTelescopeDriver(telescopeCombo->currentText());

    Options::setCCDDriver(ccdCombo->currentText());

    Options::setGuiderDriver(guiderCombo->currentText());

    Options::setFilterDriver(filterCombo->currentText());

   Options::setFocuserDriver(focuserCombo->currentText());

   Options::setAuxDriver(auxCombo->currentText());

   Options::setAODriver(AOCombo->currentText());

}

void EkosManager::processINDI()
{
    if (managedDevices.count() > 0 || remote_indi != NULL)
    {
        cleanDevices();
        return;
    }

    managedDevices.clear();
    reset();


    if (localMode)
    {
        scope_di   = driversList.value(telescopeCombo->currentText());
        ccd_di     = driversList.value(ccdCombo->currentText());
        guider_di  = driversList.value(guiderCombo->currentText());
        ao_di      = driversList.value(AOCombo->currentText());
        filter_di  = driversList.value(filterCombo->currentText());
        focuser_di = driversList.value(focuserCombo->currentText());
        aux_di     = driversList.value(auxCombo->currentText());

        if (guider_di)
        {
            if (guider_di == ccd_di)
            {
                QVariantMap vMap;
                vMap.insert("DELETE", 1);
                guider_di = new DriverInfo(ccd_di);
                guider_di->setUniqueLabel(guider_di->getTreeLabel() + " Guide");
                guider_di->setAuxInfo(vMap);
               // useGuiderFromCCD = true;
               // guider_di = NULL;
            }
        }

        /*if (filter_di)
        {
            if (filter_di == ccd_di)
            {
                useFilterFromCCD = true;
                filter_di = NULL;
            }
        }*/

        if (scope_di != NULL)
            managedDevices.append(scope_di);
        if (ccd_di != NULL)
            managedDevices.append(ccd_di);
        if (guider_di != NULL)
            managedDevices.append(guider_di);
        if (ao_di != NULL)
            managedDevices.append(ao_di);
        if (filter_di != NULL)
            managedDevices.append(filter_di);
        if (focuser_di != NULL)
            managedDevices.append(focuser_di);
        if (aux_di != NULL)
            managedDevices.append(aux_di);

        if (managedDevices.empty())
            return;

        if (ccd_di == NULL && guider_di == NULL)
        {
            KMessageBox::error(this, xi18n("Ekos requires at least one CCD or Guider to operate."));
            managedDevices.clear();
            return;
        }

        nDevices = managedDevices.count();

        saveDefaultDrivers();



    }
    else
    {
        delete (remote_indi);

        remote_indi = new DriverInfo(QString("Ekos Remote Host"));

        remote_indi->setHostParameters(Options::remoteHost(), Options::remotePort());

        remote_indi->setDriverSource(HOST_SOURCE);

        if (telescopeCombo->currentText() != "--")
            nDevices++;
        if (ccdCombo->currentText() != "--")
            nDevices++;
        if (guiderCombo->currentText() != "--")
            nDevices++;
        /*{
            if (guiderCombo->currentText() != ccdCombo->currentText())
                nDevices++;
            else
                useGuiderFromCCD = true;
        }*/

        if (AOCombo->currentText() != "--")
            nDevices++;
        if (focuserCombo->currentText() != "--")
            nDevices++;
        if (filterCombo->currentText() != "--")
            nDevices++;
        /*{
            if (filterCombo->currentText() != ccdCombo->currentText())
                nDevices++;
            else
                useFilterFromCCD = true;
        }*/
        if (auxCombo->currentText() != "--")
            nDevices++;

    }

    connect(INDIListener::Instance(), SIGNAL(newDevice(ISD::GDInterface*)), this, SLOT(processNewDevice(ISD::GDInterface*)));
    connect(INDIListener::Instance(), SIGNAL(newTelescope(ISD::GDInterface*)), this, SLOT(setTelescope(ISD::GDInterface*)));
    connect(INDIListener::Instance(), SIGNAL(newCCD(ISD::GDInterface*)), this, SLOT(setCCD(ISD::GDInterface*)));
    connect(INDIListener::Instance(), SIGNAL(newFilter(ISD::GDInterface*)), this, SLOT(setFilter(ISD::GDInterface*)));
    connect(INDIListener::Instance(), SIGNAL(newFocuser(ISD::GDInterface*)), this, SLOT(setFocuser(ISD::GDInterface*)));
    connect(INDIListener::Instance(), SIGNAL(newST4(ISD::ST4*)), this, SLOT(setST4(ISD::ST4*)));
    connect(INDIListener::Instance(), SIGNAL(deviceRemoved(ISD::GDInterface*)), this, SLOT(removeDevice(ISD::GDInterface*)));
    connect(DriverManager::Instance(), SIGNAL(serverTerminated(QString,QString)), this, SLOT(cleanDevices()));

    if (localMode)
    {
        if (isRunning("indiserver"))
        {
            if (KMessageBox::Yes == (KMessageBox::questionYesNo(0, i18n("Ekos detected an instance of INDI server running. Do you wish to shut down the existing instance before starting a new one?"),
                                                                i18n("INDI Server"), KStandardGuiItem::yes(), KStandardGuiItem::no(), "ekos_shutdown_existing_indiserver")))
            {
                //TODO is there a better way to do this.
                QProcess p;
                p.start("pkill indiserver");
                p.waitForFinished();
            }
        }

        if (DriverManager::Instance()->startDevices(managedDevices) == false)
        {
            INDIListener::Instance()->disconnect(this);
            return;
        }

        appendLogText(xi18n("INDI services started. Please connect devices."));

    }
    else
    {
        if (DriverManager::Instance()->connectRemoteHost(remote_indi) == false)
        {
            INDIListener::Instance()->disconnect(this);
            delete (remote_indi);
            remote_indi=0;
            return;
        }

        appendLogText(xi18n("INDI services started. Connection to %1 at %2 is successful.", Options::remoteHost(), Options::remotePort()));

        QTimer::singleShot(MAX_REMOTE_INDI_TIMEOUT, this, SLOT(checkINDITimeout()));

    }

    connectB->setEnabled(false);
    disconnectB->setEnabled(false);
    controlPanelB->setEnabled(false);

    processINDIB->setText(xi18n("Stop INDI"));


}

void EkosManager::checkINDITimeout()
{
    if (localMode)
        return;

    if (nDevices != 0)
        KMessageBox::error(this, xi18np("Unable to completely establish remote devices. %1 device remaining. Please ensure remote device name corresponds to actual device name.", "Unable to completely establish remote devices. %1 devices remaining. Please ensure remote device name corresponds to actual device name.", nDevices));
}

void EkosManager::refreshRemoteDrivers()
{
    if (localMode == false)
        initRemoteDrivers();
}

void EkosManager::connectDevices()
{
    if (scope)
         scope->Connect();

    if (ccd)
    {
        ccd->Connect();

        if (captureProcess)
            captureProcess->setEnabled(true);
        if (focusProcess)
            focusProcess->setEnabled(true);
        if (alignProcess)
            alignProcess->setEnabled(true);
    }


    if (guider && guider != ccd)
        guider->Connect();

    if (guider && guideProcess)
        guideProcess->setEnabled(true);

    if (filter && filter != ccd)
        filter->Connect();

    if (ao)
        ao->Connect();

    if (focuser)
    {
        focuser->Connect();

        if (focusProcess)
            focusProcess->setEnabled(true);
    }

    if (aux)
        aux->Connect();

    connectB->setEnabled(false);
    disconnectB->setEnabled(true);

    appendLogText(xi18n("Connecting INDI devices..."));
}

void EkosManager::disconnectDevices()
{

    if (scope)
         scope->Disconnect();

    if (ccd)
    {
        ccdStarted      =false;
        ccd->Disconnect();

        if (captureProcess)
            captureProcess->setEnabled(false);
        if (alignProcess)
            alignProcess->setEnabled(false);
        if (focusProcess)
            focusProcess->setEnabled(false);

    }

    if (guider && guider != ccd)
        guider->Disconnect();

    if (guider && guideProcess)
        guideProcess->setEnabled(false);

    if (ao)
        ao->Disconnect();

    if (filter && filter != ccd)
        filter->Disconnect();

    if (focuser)
    {
        focuser->Disconnect();

        if (focusProcess)
        {
            disconnect(focuser, SIGNAL(numberUpdated(INumberVectorProperty*)), focusProcess, SLOT(processFocusProperties(INumberVectorProperty*)));
            focusProcess->setEnabled(false);
        }
     }

    if (aux)
        aux->Disconnect();


    appendLogText(xi18n("Disconnecting INDI devices..."));

}

void EkosManager::cleanDevices()
{

    INDIListener::Instance()->disconnect(this);

    if (localMode)
    {
        DriverManager::Instance()->stopDevices(managedDevices);
        if (guider_di)
        {
            if (guider_di->getAuxInfo().value("DELETE") == 1)
            {
                delete(guider_di);
                guider_di=NULL;
            }
        }
    }
    else if (remote_indi)
    {
        DriverManager::Instance()->disconnectRemoteHost(remote_indi);
        delete (remote_indi);
        remote_indi = 0;
    }


    nDevices = 0;
    managedDevices.clear();

    reset();

    processINDIB->setText(xi18n("Start INDI"));
    processINDIB->setEnabled(true);
    connectB->setEnabled(false);
    disconnectB->setEnabled(false);
    controlPanelB->setEnabled(false);

    appendLogText(xi18n("INDI services stopped."));
}

void EkosManager::processNewDevice(ISD::GDInterface *devInterface)
{

    if (localMode)
        processLocalDevice(devInterface);
    else
        processRemoteDevice(devInterface);

}

void EkosManager::processLocalDevice(ISD::GDInterface *devInterface)
{
    DriverInfo *di = devInterface->getDriverInfo();

            switch (di->getType())
            {
               case KSTARS_TELESCOPE:
                scope = devInterface;
                break;


               case KSTARS_CCD:
                if (guider_di == di)
                {
                    guider = devInterface;
                    guiderName = devInterface->getDeviceName();
                }
                else
                    ccd = devInterface;
                break;

            case KSTARS_ADAPTIVE_OPTICS:
                ao = devInterface;
                break;

            case KSTARS_FOCUSER:
                focuser = devInterface;
                break;

             case KSTARS_FILTER:
                if (filter_di == di)
                    filter = devInterface;
                //if (useFilterFromCCD)
                   // ccd = devInterface;
                break;

             case KSTARS_AUXILIARY:
                if (aux_di == di)
                    aux = devInterface;
                    break;

              default:
                return;
                break;
            }

     nDevices--;

    connect(devInterface, SIGNAL(Connected()), this, SLOT(deviceConnected()));
    connect(devInterface, SIGNAL(Disconnected()), this, SLOT(deviceDisconnected()));
    connect(devInterface, SIGNAL(propertyDefined(INDI::Property*)), this, SLOT(processNewProperty(INDI::Property*)));

    if (nDevices == 0)
    {
        connectB->setEnabled(true);
        disconnectB->setEnabled(false);
        controlPanelB->setEnabled(true);
    }

}

void EkosManager::processRemoteDevice(ISD::GDInterface *devInterface)
{
    if (!strcmp(devInterface->getDeviceName(), Options::remoteScopeName().toLatin1()))
        scope = devInterface;
    else if (!strcmp(devInterface->getDeviceName(), Options::remoteCCDName().toLatin1()))
    {
        ccd = devInterface;

        //if (useGuiderFromCCD)
           // guider = ccd;
    }
    else if (!strcmp(devInterface->getDeviceName(), Options::remoteGuiderName().toLatin1()))
    {
        guider = devInterface;
        guiderName = devInterface->getDeviceName();
    }
    else if (!strcmp(devInterface->getDeviceName(), Options::remoteAOName().toLatin1()))
        ao = devInterface;
    else if (!strcmp(devInterface->getDeviceName(), Options::remoteFocuserName().toLatin1()))
        focuser = devInterface;
    else if (!strcmp(devInterface->getDeviceName(), Options::remoteFilterName().toLatin1()))
        filter = devInterface;
    else if (!strcmp(devInterface->getDeviceName(), Options::remoteAuxName().toLatin1()))
        aux = devInterface;
    else
        return;

    nDevices--;
    connect(devInterface, SIGNAL(Connected()), this, SLOT(deviceConnected()));
    connect(devInterface, SIGNAL(Disconnected()), this, SLOT(deviceDisconnected()));
    connect(devInterface, SIGNAL(propertyDefined(INDI::Property*)), this, SLOT(processNewProperty(INDI::Property*)));


    if (nDevices == 0)
    {
        connectB->setEnabled(true);
        disconnectB->setEnabled(false);
        controlPanelB->setEnabled(true);

        appendLogText(xi18n("Remote devices established. Please connect devices."));
    }

}

void EkosManager::deviceConnected()
{
    connectB->setEnabled(false);
    disconnectB->setEnabled(true);

    processINDIB->setEnabled(false);

    if (Options::neverLoadConfig())
        return;

    INDIConfig tConfig = Options::loadConfigOnConnection() ? LOAD_LAST_CONFIG : LOAD_DEFAULT_CONFIG;

    ISwitchVectorProperty *configProp = NULL;

    if (scope && scope->isConnected())
    {
        configProp = scope->getBaseDevice()->getSwitch("CONFIG_PROCESS");
        if (configProp && configProp->s == IPS_IDLE)
           scope->setConfig(tConfig);
    }

    if (ccd && ccd->isConnected())
    {
        configProp = ccd->getBaseDevice()->getSwitch("CONFIG_PROCESS");
        if (configProp && configProp->s == IPS_IDLE)
           ccd->setConfig(tConfig);
    }


    if (guider && guider != ccd && guider->isConnected())
    {
        configProp = guider->getBaseDevice()->getSwitch("CONFIG_PROCESS");
        if (configProp && configProp->s == IPS_IDLE)
           guider->setConfig(tConfig);
    }

    if (ao && ao->isConnected())
    {
        configProp = ao->getBaseDevice()->getSwitch("CONFIG_PROCESS");
        if (configProp && configProp->s == IPS_IDLE)
           ao->setConfig(tConfig);
    }

    if (focuser && focuser->isConnected())
    {
        configProp = focuser->getBaseDevice()->getSwitch("CONFIG_PROCESS");
        if (configProp && configProp->s == IPS_IDLE)
           focuser->setConfig(tConfig);
    }

    if (filter && filter->isConnected())
    {
        configProp = filter->getBaseDevice()->getSwitch("CONFIG_PROCESS");
        if (configProp && configProp->s == IPS_IDLE)
           filter->setConfig(tConfig);
    }

    if (aux && aux->isConnected())
    {
        configProp = aux->getBaseDevice()->getSwitch("CONFIG_PROCESS");
        if (configProp && configProp->s == IPS_IDLE)
           aux->setConfig(tConfig);
    }
}

void EkosManager::deviceDisconnected()
{
    connectB->setEnabled(true);
    disconnectB->setEnabled(false);

    processINDIB->setEnabled(true);

}

void EkosManager::setTelescope(ISD::GDInterface *scopeDevice)
{
    scope = scopeDevice;

    appendLogText(xi18n("%1 is online.", scope->getDeviceName()));

    connect(scopeDevice, SIGNAL(numberUpdated(INumberVectorProperty *)), this, SLOT(processNewNumber(INumberVectorProperty*)));

    if (guideProcess)
        guideProcess->setTelescope(scope);

    if (alignProcess)
        alignProcess->setTelescope(scope);
}

void EkosManager::setCCD(ISD::GDInterface *ccdDevice)
{
    bool isPrimaryCCD = false;

    if (ccd_di == ccdDevice->getDriverInfo() || (ccd_di == NULL && Options::remoteCCDName() == ccdDevice->getDeviceName()))
        isPrimaryCCD = true;

    initCapture();

    captureProcess->addCCD(ccdDevice, isPrimaryCCD);

    initFocus();

    focusProcess->addCCD(ccdDevice, isPrimaryCCD);

    // If we have a guider and it's the same as the CCD driver, then let's establish it separately.
    //if (useGuiderFromCCD == false && guider_di && (!strcmp(guider_di->getBaseDevice()->getDeviceName(), ccdDevice->getDeviceName())))
    //if (useGuiderFromCCD == false && guiderName == QString(ccdDevice->getDeviceName()))
    if (isPrimaryCCD == false)
    {
        guider = ccdDevice;
        appendLogText(xi18n("%1 is online.", ccdDevice->getDeviceName()));

        initGuide();
        guideProcess->addCCD(guider, true);

        initAlign();
        alignProcess->addCCD(guider, false);

        if (scope && scope->isConnected())
        {
            guideProcess->setTelescope(scope);
            captureProcess->setTelescope(scope);
        }
    }
    else
    {
        ccd = ccdDevice;

        if (ccdStarted == false)
            appendLogText(xi18n("%1 is online.", ccdDevice->getDeviceName()));

        ccdStarted = true;

        initAlign();
        alignProcess->addCCD(ccd, isPrimaryCCD);
        if (scope && scope->isConnected())
        {
            alignProcess->setTelescope(scope);
            captureProcess->setTelescope(scope);
        }

        // If guider is the same driver as the CCD
        /*if (useGuiderFromCCD == true)
        {
            guider = ccd;
            initGuide();
            guideProcess->setCCD(guider);

            if (scope && scope->isConnected())
            {
                guideProcess->setTelescope(scope);
                captureProcess->setTelescope(scope);
            }
        }*/
    }

}

void EkosManager::setFilter(ISD::GDInterface *filterDevice)
{

    //if (useFilterFromCCD == false && filterDevice != ccd)
    //{
       filter = filterDevice;
<<<<<<< HEAD
       appendLogText(xi18n("%1 is online.", filter->getDeviceName()));
    }
    else
        filter = ccd;
=======
       appendLogText(i18n("%1 is online.", filter->getDeviceName()));
    //}
    //else
    //    filter = ccd;
>>>>>>> 89a666f4

    initCapture();

    connect(filter, SIGNAL(numberUpdated(INumberVectorProperty *)), this, SLOT(processNewNumber(INumberVectorProperty*)));
    connect(filter, SIGNAL(textUpdated(ITextVectorProperty*)), this, SLOT(processNewText(ITextVectorProperty*)));

    captureProcess->addFilter(filter);
}

void EkosManager::setFocuser(ISD::GDInterface *focuserDevice)
{
    focuser = focuserDevice;

    initFocus();

    focusProcess->addFocuser(focuser);

    appendLogText(i18n("%1 focuser is online.", focuser->getDeviceName()));
}

void EkosManager::removeDevice(ISD::GDInterface* devInterface)
{
    switch (devInterface->getType())
    {
        case KSTARS_CCD:
        removeTabs();

        break;

    case KSTARS_FOCUSER:
    break;

      default:
         break;
    }


    appendLogText(xi18n("%1 is offline.", devInterface->getDeviceName()));

    foreach(DriverInfo *drvInfo, managedDevices)
    {
        if (drvInfo == devInterface->getDriverInfo())
        {
            managedDevices.removeOne(drvInfo);

            if (managedDevices.count() == 0)
             cleanDevices();

            break;
        }
    }



}

void EkosManager::processNewText(ITextVectorProperty *tvp)
{
    if (!strcmp(tvp->name, "FILTER_NAME"))
    {
        if (captureProcess)
            captureProcess->checkFilter();
    }
}

void EkosManager::processNewNumber(INumberVectorProperty *nvp)
{
    if (!strcmp(nvp->name, "TELESCOPE_INFO"))
    {
        if (guideProcess)
        {
           guideProcess->setTelescope(scope);
           guideProcess->syncTelescopeInfo();
        }

        if (alignProcess)
        {
            alignProcess->setTelescope(scope);
            alignProcess->syncTelescopeInfo();
        }

    }

    if (!strcmp(nvp->name, "FILTER_SLOT"))
    {
        if (captureProcess)
            captureProcess->checkFilter();
    }

}

void EkosManager::processNewProperty(INDI::Property* prop)
{
    if (!strcmp(prop->getName(), "CCD_INFO") || !strcmp(prop->getName(), "GUIDER_INFO"))
    {
        if (guideProcess)
            guideProcess->syncCCDInfo();

        if (alignProcess)
            alignProcess->syncCCDInfo();

        return;
    }

    if (!strcmp(prop->getName(), "TELESCOPE_INFO"))
    {
        if (guideProcess)
        {
           guideProcess->setTelescope(scope);
           guideProcess->syncTelescopeInfo();
        }

        return;

    }

    if (!strcmp(prop->getName(), "GUIDER_EXPOSURE"))
    {
        initCapture();        

        if (ccd && !strcmp(ccd->getDeviceName(), prop->getDeviceName()))
        {
            useGuideHead=true;
            initGuide();
            captureProcess->addGuideHead(ccd);
            guideProcess->addGuideHead(ccd);
        }
        else if (guider)
        {
            captureProcess->addGuideHead(guider);
            guideProcess->addGuideHead(guider);
        }

        return;
    }

    if (!strcmp(prop->getName(), "CCD_FRAME_TYPE"))
    {
        if (captureProcess)
        {
            if (ccd && !strcmp(ccd->getDeviceName(), prop->getDeviceName()))
                captureProcess->syncFrameType(ccd);
            else if (guider)
                captureProcess->syncFrameType(guider);
        }

        return;
    }

    if (!strcmp(prop->getName(), "TELESCOPE_PARK"))
    {
        if (captureProcess)
            captureProcess->setTelescope(scope);

        return;
    }

}

void EkosManager::processTabChange()
{
    QWidget *currentWidget = toolsWidget->currentWidget();

    if (currentWidget != focusProcess)
    {
        if (focusProcess)
            focusProcess->resetFrame();
    }

    if (currentWidget == alignProcess)
    {
        if (alignProcess->isEnabled() == false && ccd && ccd->isConnected())
        {
            if (alignProcess->parserOK())
                alignProcess->setEnabled(true);
        }

        alignProcess->checkCCD();
    }
    else if (currentWidget == captureProcess)
    {
        captureProcess->checkCCD();
    }
    else if (currentWidget == focusProcess)
    {
        focusProcess->checkCCD();
    }
    else if (currentWidget == guideProcess)
    {
        guideProcess->checkCCD();
    }

    updateLog();

}

void EkosManager::updateLog()
{
    if (enableLoggingCheck->isChecked() == false)
        return;

    QWidget *currentWidget = toolsWidget->currentWidget();

    if (currentWidget == setupTab)
        ekosLogOut->setPlainText(logText.join("\n"));
    else if (currentWidget == alignProcess)
        ekosLogOut->setPlainText(alignProcess->getLogText());
    else if (currentWidget == captureProcess)
        ekosLogOut->setPlainText(captureProcess->getLogText());
    else if (currentWidget == focusProcess)
        ekosLogOut->setPlainText(focusProcess->getLogText());
    else if (currentWidget == guideProcess)
        ekosLogOut->setPlainText(guideProcess->getLogText());

}

void EkosManager::appendLogText(const QString &text)
{

    logText.insert(0, xi18nc("log entry; %1 is the date, %2 is the text", "%1 %2", QDateTime::currentDateTime().toString("yyyy-MM-ddThh:mm:ss"), text));

    updateLog();
}

void EkosManager::clearLog()
{
    QWidget *currentWidget = toolsWidget->currentWidget();

    if (currentWidget == setupTab)
    {
        logText.clear();
        updateLog();
    }
    else if (currentWidget == alignProcess)
        alignProcess->clearLog();
    else if (currentWidget == captureProcess)
        captureProcess->clearLog();
    else if (currentWidget == focusProcess)
        focusProcess->clearLog();
    else if (currentWidget == guideProcess)
        guideProcess->clearLog();
}

void EkosManager::initCapture()
{
    if (captureProcess)
        return;

     captureProcess = new Ekos::Capture();
     toolsWidget->addTab( captureProcess, xi18n("CCD"));
     connect(captureProcess, SIGNAL(newLog()), this, SLOT(updateLog()));

     if (focusProcess)
     {
         // Autofocus
         captureProcess->disconnect(focusProcess);
         focusProcess->disconnect(captureProcess);
         connect(captureProcess, SIGNAL(checkFocus(double)), focusProcess, SLOT(checkFocus(double)));
         connect(focusProcess, SIGNAL(autoFocusFinished(bool)), captureProcess, SLOT(updateAutofocusStatus(bool)));
     }

}

void EkosManager::initAlign()
{
    if (alignProcess)
        return;

     alignProcess = new Ekos::Align();
     toolsWidget->addTab( alignProcess, xi18n("Alignment"));
     connect(alignProcess, SIGNAL(newLog()), this, SLOT(updateLog()));
}


void EkosManager::initFocus()
{
    if (focusProcess)
        return;

    focusProcess = new Ekos::Focus();
    toolsWidget->addTab( focusProcess, xi18n("Focus"));
    connect(focusProcess, SIGNAL(newLog()), this, SLOT(updateLog()));

    if (captureProcess)
    {
        // Autofocus
        captureProcess->disconnect(focusProcess);
        focusProcess->disconnect(captureProcess);
        connect(captureProcess, SIGNAL(checkFocus(double)), focusProcess, SLOT(checkFocus(double)));
        connect(focusProcess, SIGNAL(autoFocusFinished(bool)), captureProcess, SLOT(updateAutofocusStatus(bool)));
    }

}

void EkosManager::initGuide()
{    
    if (guideProcess == NULL)
        guideProcess = new Ekos::Guide();

    if ( ( (guider && guider->isConnected()) || useGuideHead) && useST4 && guideStarted == false)
    {
        guideStarted = true;
        if (scope && scope->isConnected())
            guideProcess->setTelescope(scope);

        toolsWidget->addTab( guideProcess, xi18n("Guide"));
        connect(guideProcess, SIGNAL(newLog()), this, SLOT(updateLog()));

    }

    if (captureProcess)
    {
        guideProcess->disconnect(captureProcess);
        captureProcess->disconnect(guideProcess);

        // Guide Limits
        connect(guideProcess, SIGNAL(guideReady()), captureProcess, SLOT(enableGuideLimits()));
        connect(guideProcess, SIGNAL(newAxisDelta(double,double)), captureProcess, SLOT(setGuideDeviation(double,double)));

        // Dithering
        connect(guideProcess, SIGNAL(autoGuidingToggled(bool,bool)), captureProcess, SLOT(setAutoguiding(bool,bool)));
        connect(guideProcess, SIGNAL(ditherComplete()), captureProcess, SLOT(resumeCapture()));
        connect(guideProcess, SIGNAL(ditherFailed()), captureProcess, SLOT(stopSequence()));
        connect(guideProcess, SIGNAL(ditherToggled(bool)), captureProcess, SLOT(setGuideDither(bool)));        
        connect(captureProcess, SIGNAL(exposureComplete()), guideProcess, SLOT(dither()));

        // Parking
        connect(captureProcess, SIGNAL(telescopeParking()), guideProcess, SLOT(stopGuiding()));

        // Guide Head
        connect(captureProcess, SIGNAL(suspendGuiding(bool)), guideProcess, SLOT(setSuspended(bool)));
        connect(guideProcess, SIGNAL(guideChipUpdated(ISD::CCDChip*)), captureProcess, SLOT(setGuideChip(ISD::CCDChip*)));
    }

    if (focusProcess)
    {
        focusProcess->disconnect(guideProcess);

        // Suspend
        connect(focusProcess, SIGNAL(suspendGuiding(bool)), guideProcess, SLOT(setSuspended(bool)));
    }

}

void EkosManager::setST4(ISD::ST4 * st4Driver)
{
     appendLogText(xi18n("Guider port from %1 is ready.", st4Driver->getDeviceName()));
     useST4=true;

     initGuide();

     guideProcess->addST4(st4Driver);

     if (ao && ao->getDeviceName() == st4Driver->getDeviceName())
         guideProcess->setAO(st4Driver);

}

void EkosManager::removeTabs()
{

        for (int i=2; i < toolsWidget->count(); i++)
                toolsWidget->removeTab(i);

        delete (alignProcess);
        alignProcess = NULL;

        ccd = NULL;
        delete (captureProcess);
        captureProcess = NULL;


        guider = NULL;
        delete (guideProcess);
        guideProcess = NULL;


        ao = NULL;

        focuser = NULL;
        delete (focusProcess);
        focusProcess = NULL;

        aux = NULL;

}

bool EkosManager::isRunning(const QString &process)
{
  QProcess ps;
  ps.start("ps", QStringList() << "-o" << "comm" << "--no-headers" << "-C" << process);
  ps.waitForFinished();
  QString output = ps.readAllStandardOutput();
  return output.startsWith(process);
}


<|MERGE_RESOLUTION|>--- conflicted
+++ resolved
@@ -986,20 +986,9 @@
 void EkosManager::setFilter(ISD::GDInterface *filterDevice)
 {
 
-    //if (useFilterFromCCD == false && filterDevice != ccd)
-    //{
-       filter = filterDevice;
-<<<<<<< HEAD
-       appendLogText(xi18n("%1 is online.", filter->getDeviceName()));
-    }
-    else
-        filter = ccd;
-=======
-       appendLogText(i18n("%1 is online.", filter->getDeviceName()));
-    //}
-    //else
-    //    filter = ccd;
->>>>>>> 89a666f4
+    filter = filterDevice;
+    appendLogText(i18n("%1 is online.", filter->getDeviceName()));
+
 
     initCapture();
 
