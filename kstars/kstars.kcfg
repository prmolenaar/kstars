--- conflicted
+++ resolved
@@ -1509,15 +1509,12 @@
           </entry>
     </group>
     <group name="Guide">
-<<<<<<< HEAD
-=======
     <entry name="DefaultGuideCCD" type="String">
       <label>Default guide module CCD.</label>
     </entry>
     <entry name="DefaultST4Driver" type="String">
         <label>Default guide module ST4 Driver.</label>
     </entry>
->>>>>>> 35c5d9e3
     <entry name="GuideExposure" type="Double">
         <label>Guider exposure duration in seconds.</label>
         <default>1.0</default>
