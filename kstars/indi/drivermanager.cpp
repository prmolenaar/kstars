/*  INDI Server Manager
    Copyright (C) 2012 Jasem Mutlaq (mutlaqja@ikarustech.com)

    This application is free software; you can redistribute it and/or
    modify it under the terms of the GNU General Public
    License as published by the Free Software Foundation; either
    version 2 of the License, or (at your option) any later version.

 */

#include <basedevice.h>

#include <QRadioButton>
#include <QFile>
#include <QDir>
#include <QTextStream>
#include <QTreeWidget>
#include <QIcon>
#include <QDialog>
#include <QStandardPaths>
#include <QAction>
#include <QMenu>
#include <QPushButton>
#include <QTcpServer>

#include <KMessageBox>
#include <KActionCollection>
#include <KNotifications/KNotification>

#include "oal/log.h"
#include "oal/scope.h"

#include "ui_indihostconf.h"
#include "servermanager.h"
#include "guimanager.h"
#include "Options.h"
#include "drivermanager.h"
#include "driverinfo.h"

#include "kstars.h"
#include "kstarsdata.h"
#include "ksutils.h"
#include "indilistener.h"
#include "kspaths.h"

#include <config-kstars.h>

#define INDI_MAX_TRIES  2
#define  ERRMSG_SIZE 1024

DriverManagerUI::DriverManagerUI(QWidget *parent) : QFrame(parent)
{
    setupUi(this);

    localTreeWidget->setSortingEnabled(false);
    localTreeWidget->setRootIsDecorated(true);

    clientTreeWidget->setSortingEnabled(false);

    runningPix = QIcon::fromTheme( "system-run" );
    stopPix    = QIcon::fromTheme( "dialog-cancel" );
    localMode  = QIcon::fromTheme( "computer" );
    serverMode = QIcon::fromTheme( "network-server" );

    connected           = QIcon::fromTheme( "network-connect" );
    disconnected        = QIcon::fromTheme( "network-disconnect" );

    connect(localTreeWidget, SIGNAL(itemDoubleClicked(QTreeWidgetItem*,int)), this, SLOT(makePortEditable(QTreeWidgetItem*,int)));
}

void DriverManagerUI::makePortEditable(QTreeWidgetItem* selectedItem, int column)
{
    // If it's the port column, then make it user-editable
    if (column == ::DriverManager::LOCAL_PORT_COLUMN)
        selectedItem->setFlags(Qt::ItemIsSelectable|Qt::ItemIsEditable|Qt::ItemIsEnabled);

    localTreeWidget->editItem(selectedItem, ::DriverManager::LOCAL_PORT_COLUMN);
}

DriverManager * DriverManager::_DriverManager = NULL;

DriverManager * DriverManager::Instance()
{
    if (_DriverManager == NULL)
        _DriverManager = new DriverManager();

    return _DriverManager;
}

DriverManager::DriverManager()
        : QDialog( KStars::Instance() )
{

    currentPort = Options::serverPortStart().toInt()-1;
    lastGroup = NULL;
    lastDevice = NULL;

    connectionMode = SERVER_CLIENT;

    QVBoxLayout *mainLayout = new QVBoxLayout;
    ui = new DriverManagerUI( this );
    mainLayout->addWidget(ui);
    setLayout(mainLayout);
    setWindowTitle( i18n( "Device Manager" ) );

    QDialogButtonBox *buttonBox = new QDialogButtonBox(QDialogButtonBox::Close);
    mainLayout->addWidget(buttonBox);

    QObject::connect(buttonBox, SIGNAL(rejected()), this, SLOT(close()));

    lastGroup = NULL;

    QObject::connect(ui->addB, SIGNAL(clicked()), this, SLOT(addINDIHost()));
    QObject::connect(ui->modifyB, SIGNAL(clicked()), this, SLOT(modifyINDIHost()));
    QObject::connect(ui->removeB, SIGNAL(clicked()), this, SLOT(removeINDIHost()));

    QObject::connect(ui->connectHostB, SIGNAL(clicked()), this, SLOT(activateHostConnection()));
    QObject::connect(ui->disconnectHostB, SIGNAL(clicked()), this, SLOT(activateHostDisconnection()));
    QObject::connect(ui->runServiceB, SIGNAL(clicked()), this, SLOT(activateRunService()));
    QObject::connect(ui->stopServiceB, SIGNAL(clicked()), this, SLOT(activateStopService()));
    QObject::connect(ui->localTreeWidget, SIGNAL(itemClicked(QTreeWidgetItem *, int)), this, SLOT(updateLocalTab()));
    QObject::connect(ui->clientTreeWidget, SIGNAL(itemClicked(QTreeWidgetItem *, int)), this, SLOT(updateClientTab()));
    QObject::connect(ui->localTreeWidget, SIGNAL(expanded(const QModelIndex &)), this, SLOT(resizeDeviceColumn()));

    if (Options::indiDriversDir().isEmpty())
        Options::setIndiDriversDir(QStandardPaths::locate(QStandardPaths::GenericDataLocation, "indi", QStandardPaths::LocateDirectory));

    readXMLDrivers();

    readINDIHosts();

    updateCustomDrivers();

    #ifdef Q_OS_WIN
    ui->localTreeWidget->setEnabled(false);
    #endif
}

void DriverManager::processDeviceStatus(DriverInfo *dv)
{

   if (dv == NULL)
        return;

   if (dv->getDriverSource() == GENERATED_SOURCE)
       return;

   QString currentDriver;
   ServerMode   mode = connectionMode;
   ServerManager *manager = dv->getServerManager();
   bool dState=false;
   bool cState=false;

   if (dv->getDriverSource() != HOST_SOURCE)
   {
       if (ui->localTreeWidget->currentItem())
            currentDriver = ui->localTreeWidget->currentItem()->text(LOCAL_NAME_COLUMN);

        foreach (QTreeWidgetItem *item, ui->localTreeWidget->findItems(dv->getTreeLabel(), Qt::MatchExactly |  Qt::MatchRecursive))
        {

                 item->setText(LOCAL_VERSION_COLUMN, dv->getVersion());

                 if (manager)
                     mode = manager->getMode();


                     dState = dv->getServerState();
                     cState = dv->getClientState() && dState;


                 switch (mode)
                 {
                    case SERVER_ONLY:
                     ui->runServiceB->setEnabled(!dState);
                     ui->stopServiceB->setEnabled(dState);
                     item->setIcon(LOCAL_STATUS_COLUMN, dState ? ui->runningPix : ui->stopPix);
                     if (dState)
                     {
                         item->setIcon(LOCAL_MODE_COLUMN, ui->serverMode);
                         if (manager)
                            item->setText(LOCAL_PORT_COLUMN, QString(manager->getPort()));
                     }
                     else
                     {
                         item->setIcon(LOCAL_MODE_COLUMN, QIcon());
                         item->setText(LOCAL_PORT_COLUMN, dv->getUserPort());
                     }

                     break;

                    case SERVER_CLIENT:
                     ui->runServiceB->setEnabled(!cState);
                     ui->stopServiceB->setEnabled(cState);
                     item->setIcon(LOCAL_STATUS_COLUMN, cState ? ui->runningPix : ui->stopPix);
                     if (cState)
                     {
                         item->setIcon(LOCAL_MODE_COLUMN, ui->localMode);

                         if (manager)
                         item->setText(LOCAL_PORT_COLUMN, QString(manager->getPort()));
                     }
                     else
                     {
                         item->setIcon(LOCAL_MODE_COLUMN, QIcon());
                         item->setText(LOCAL_PORT_COLUMN, dv->getUserPort() == "-1" ? "" : dv->getUserPort());
                     }

                     break;
                 }

                 // Only update the log if the current driver is selected
                 if (currentDriver == dv->getTreeLabel())
                 {
                    ui->serverLogText->clear();
                    ui->serverLogText->append(dv->getServerBuffer());
                 }

        }
   }
   else
   {
       foreach (QTreeWidgetItem *item, ui->clientTreeWidget->findItems(dv->getName(), Qt::MatchExactly, HOST_NAME_COLUMN))
       {
           if (dv->getClientState())
           {
               item->setIcon(HOST_STATUS_COLUMN, ui->connected);
               ui->connectHostB->setEnabled(false);
               ui->disconnectHostB->setEnabled(true);
           }
           else
           {
               item->setIcon(HOST_STATUS_COLUMN, ui->disconnected);
               ui->connectHostB->setEnabled(true);
               ui->disconnectHostB->setEnabled(false);
           }
        }

  }

}

void DriverManager::getUniqueHosts(QList<DriverInfo*> & dList, QList < QList<DriverInfo *> > & uHosts)
{
    bool found=false;

    foreach(DriverInfo *dv, dList)
    {
       QList<DriverInfo *> uList;

        foreach(DriverInfo *idv, dList)
        {
            if (dv->getHost() == idv->getHost() && dv->getPort() == idv->getPort())
            {

                // Check if running already
                if (dv->getClientState() || dv->getServerState())
                {
                  int ans = KMessageBox::warningContinueCancel(0, i18n("Driver %1 is already running, do you want to restart it?", dv->getTreeLabel()));
                  if (ans == KMessageBox::Cancel)
                      continue;
                  else
                  {
                      QList<DriverInfo *> stopList;
                      stopList.append(dv);
                      stopDevices(stopList);
                  }
                }

                found = false;

                foreach(QList < DriverInfo *> qdi, uHosts)
                {
                    foreach(DriverInfo *di, qdi)
                    {
                        if (di == idv)
                        {
                            found = true;
                            break;
                        }
                    }
                }

                if (found == false)
                    uList.append(idv);

            }
        }

        if (uList.empty() == false)
            uHosts.append(uList);
    }

}

bool DriverManager::startDevices(QList<DriverInfo*> & dList)
{
    ServerManager *serverManager=NULL;
    ClientManager *clientManager=NULL;
    int port=-1;

    QList < QList<DriverInfo*> > uHosts;

    bool connectionToServer=false;

    getUniqueHosts(dList, uHosts);

    if (Options::iNDILogging())
        qDebug() << "INDI: Starting local drivers...";

    foreach(QList <DriverInfo *> qdv, uHosts)
    {

        if (qdv.empty())
            continue;

        port = qdv.at(0)->getPort().toInt();

        // Select random port within range is none specified.
        if (port == -1)
            port = getINDIPort(port);

         if (port <= 0)
         {
                 KMessageBox::error(0, i18n("Cannot start INDI server: port error."));
                 return false;
         }

        serverManager = new ServerManager(qdv.at(0)->getHost(), ((uint) port));

        if (serverManager == NULL)
        {
               qWarning() << "Warning: device manager has not been established properly";
               return false;
        }

        serverManager->setMode(connectionMode);

       connect(serverManager, SIGNAL(newServerLog()), this, SLOT(updateLocalTab()));

         if (serverManager->start())
           servers.append(serverManager);
         else
         {
             delete serverManager;
             return false;
         }

         if (Options::iNDILogging())
             qDebug() << "INDI: INDI Server started locally on port " << port;

         foreach(DriverInfo *dv, qdv)
         {
              if (serverManager->startDriver(dv) == false)
              {
                  servers.removeOne(serverManager);
                  serverManager->stop();
                  emit serverTerminated(serverManager->getHost(), serverManager->getPort());
                  delete serverManager;
                  return false;
              }
         }

         // Nothing to do more if SERVER ONLY
         if (connectionMode == SERVER_ONLY)
            continue;

         clientManager = new ClientManager();

         foreach(DriverInfo *dv, qdv)
            clientManager->appendManagedDriver(dv);

         connect(clientManager, SIGNAL(connectionFailure(ClientManager*)), this, SLOT(processClientTermination(ClientManager*)));

         clientManager->setServer(qdv.at(0)->getHost().toLatin1().constData(), ((uint) port));

         GUIManager::Instance()->addClient(clientManager);
         INDIListener::Instance()->addClient(clientManager);

         for (int i=0; i < INDI_MAX_TRIES; i++)
         {
             if (Options::iNDILogging())
                 qDebug() << "INDI: Connecting to local INDI server on port " << port << " ...";

             connectionToServer= clientManager->connectServer();

             if (connectionToServer)
                 break;

             qApp->processEvents();

             //usleep(100000);
             QThread::usleep(100000);
         }

         if (connectionToServer)
         {
             if (Options::iNDILogging())
                 qDebug() << "Connection to INDI server is successful";

             clients.append(clientManager);
             updateMenuActions();
         }
         else
         {

             if (Options::iNDILogging())
                 qDebug() << "INDI: Connection to local INDI server on port " << port << " failed!";

             KNotification::beep();
             QPointer<QMessageBox> msgBox = new QMessageBox();
             msgBox->setAttribute( Qt::WA_DeleteOnClose );
             msgBox->setStandardButtons( QMessageBox::Ok );
             msgBox->setWindowTitle( i18n("Error") );
             msgBox->setText( i18n("Connection to INDI server locally on port %1 failed.", port));
             msgBox->setModal( false );
             msgBox->setIcon(QMessageBox::Critical);
             msgBox->show();

             foreach (DriverInfo *dv, qdv)
                 processDeviceStatus(dv);

             GUIManager::Instance()->removeClient(clientManager);
             INDIListener::Instance()->removeClient(clientManager);

             return false;

         }

    }


    return true;

}

void DriverManager::stopDevices(const QList<DriverInfo*> & dList)
{

    if (Options::iNDILogging())
        qDebug() << "INDI: Stopping local drivers...";

     // #2 stop server
    foreach(DriverInfo *dv, dList)
    {
        ClientManager *cm = dv->getClientManager();

        if (cm == NULL)
            continue;

        cm->removeManagedDriver(dv);

        if (cm->count() == 0)
        {
              GUIManager::Instance()->removeClient(cm);
              INDIListener::Instance()->removeClient(cm);
              cm->disconnectServer();
              clients.removeOne(cm);
              delete cm;
              cm = NULL;
        }
    }

    foreach(DriverInfo *dv, dList)
    {
      ServerManager *sm = dv->getServerManager();

      if (sm != NULL)
      {
          sm->stopDriver(dv);

          if (sm->size() == 0)
          {
                sm->stop();
                servers.removeOne(sm);                
                delete sm;
                sm = NULL;
          }
      }

    }

    // Reset current port
    currentPort = Options::serverPortStart().toInt()-1;

    updateMenuActions();

}

void DriverManager::clearServers()
{
    foreach(ServerManager *serverManager, servers)
        serverManager->terminate();

    qDeleteAll(servers);
}

void DriverManager::activateRunService()
  {
    processLocalTree(true);
  }

void DriverManager::activateStopService()
  {
    processLocalTree(false);
  }

void DriverManager::activateHostConnection()
  {
    processRemoteTree(true);
  }

void DriverManager::activateHostDisconnection()
  {
    processRemoteTree(false);
  }

ClientManager *DriverManager::getClientManager(DriverInfo *dv)
{
    return dv->getClientManager();
}

void DriverManager::updateLocalTab()
{
    if (ui->localTreeWidget->currentItem() == NULL)
          return;

    QString currentDriver = ui->localTreeWidget->currentItem()->text(LOCAL_NAME_COLUMN);

    foreach (DriverInfo *device, driversList)
    {
        if (currentDriver == device->getTreeLabel())
        {
            processDeviceStatus(device);
            break;
        }
    }
}

void DriverManager::updateClientTab()
{

    QTreeWidgetItem *item = ui->clientTreeWidget->currentItem();
     if (item == NULL)
        return;

    QString hostname = item->text(HOST_NAME_COLUMN);
    QString hostport = item->text(HOST_PORT_COLUMN);

    foreach (DriverInfo *dv, driversList)
    {
        if ( hostname == dv->getName() && hostport == dv->getPort())
        {
            processDeviceStatus(dv);
            break;
        }
    }

}

void DriverManager::processLocalTree(bool dState)
{
   QList<DriverInfo *> processed_devices;

   int port=-1;
   bool portOK=false;

   connectionMode = ui->localR->isChecked() ? SERVER_CLIENT : SERVER_ONLY;

   foreach(QTreeWidgetItem *item, ui->localTreeWidget->selectedItems())
   {
      foreach (DriverInfo *device, driversList)
      {
          port = -1;

                //device->state = (dev_request == DriverInfo::DEV_TERMINATE) ? DriverInfo::DEV_START : DriverInfo::DEV_TERMINATE;
                if (item->text(LOCAL_NAME_COLUMN) == device->getTreeLabel() && device->getServerState() != dState)
                {
                        processed_devices.append(device);

                        // N.B. If multiple devices are selected to run under one device manager
                        // then we select the port for the first device that has a valid port
                        // entry, the rest are ignored.
                        if (port == -1 && item->text(LOCAL_PORT_COLUMN).isEmpty() == false)
                        {
                            port = item->text(LOCAL_PORT_COLUMN).toInt(&portOK);
                            // If we encounter conversion error, we abort
                            if (portOK == false)
                            {
                                KMessageBox::error(0, i18n("Invalid port entry: %1", item->text(LOCAL_PORT_COLUMN)));
                                return;
                            }
                        }

                        device->setHostParameters("localhost", QString("%1").arg(port));
                }
       }
   }

   if (processed_devices.empty()) return;

   if (dState)
       startDevices(processed_devices);
   else
       stopDevices(processed_devices);


}

void DriverManager::processClientTermination(ClientManager *client)
{
    if (client == NULL)
        return;

    ServerManager *manager = client->getServerManager();
    QString errMsg = i18n("Connection to INDI host at %1 on port %2 lost. Server disconnected.", client->getHost(), client->getPort());
    KMessageBox::error(NULL, errMsg);

    if (manager)
    {
        servers.removeOne(manager);        
        delete manager;
    }

    emit serverTerminated(client->getHost(), QString("%1").arg(client->getPort()));

    GUIManager::Instance()->removeClient(client);
    INDIListener::Instance()->removeClient(client);

    clients.removeOne(client);
    delete client;

    updateMenuActions();
    updateLocalTab();


}

void DriverManager::processServerTermination(ServerManager* server)
{
    if (server == NULL)
        return;

    foreach(DriverInfo *dv, driversList)
        if (dv->getServerManager() == server)
        {
            dv->setServerState(false);
            dv->clear();
        }

    if (server->getMode() == SERVER_ONLY)
    {
        QString errMsg = i18n("Connection to INDI host at %1 on port %2 encountered an error: %3.", server->getHost(), server->getPort(), server->errorString());
        KMessageBox::error(NULL, errMsg);
    }

    emit serverTerminated(server->getHost(), server->getPort());
    servers.removeOne(server);
    delete server;

    updateLocalTab();
}


void DriverManager::processRemoteTree(bool dState)
{

      QTreeWidgetItem *currentItem = ui->clientTreeWidget->currentItem();
      if (!currentItem) return;

    foreach (DriverInfo *dv, driversList)
     {
        if (dv->getDriverSource() != HOST_SOURCE)
            continue;

       //qDebug() << "Current item port " << currentItem->text(HOST_PORT_COLUMN) << " current dev " << dv->getName() << " -- port " << dv->getPort() << endl;
       //qDebug() << "dState is : " << (dState ? "True" : "False") << endl;

        if (currentItem->text(HOST_NAME_COLUMN) == dv->getName() && currentItem->text(HOST_PORT_COLUMN) == dv->getPort())
        {
            // Nothing changed, return
            if (dv->getClientState() == dState)
                return;

            // connect to host
            if (dState)
                connectRemoteHost(dv);
            // Disconnect form host
            else
                disconnectRemoteHost(dv);
        }

    }
}

bool DriverManager::connectRemoteHost(DriverInfo *dv)
{
    bool hostPortOk = false;
    bool connectionToServer=false;
    ClientManager *clientManager = NULL;

    dv->getPort().toInt(&hostPortOk);

    if (hostPortOk == false)
    {
        QString errMsg = QString("Invalid host port %1").arg(dv->getPort());
        KMessageBox::error(NULL, errMsg);
        return false;
    }

    clientManager = new ClientManager();

    clientManager->appendManagedDriver(dv);

    connect(clientManager, SIGNAL(connectionFailure(ClientManager*)), this, SLOT(processClientTermination(ClientManager*)));

    clientManager->setServer(dv->getHost().toLatin1().constData(), (uint) (dv->getPort().toInt()));

    GUIManager::Instance()->addClient(clientManager);
    INDIListener::Instance()->addClient(clientManager);

    for (int i=0; i < INDI_MAX_TRIES; i++)
    {
        connectionToServer= clientManager->connectServer();

        if (connectionToServer)
            break;

         QThread::usleep(100000);
    }

    if (connectionToServer)
    {
        clients.append(clientManager);
        updateMenuActions();
    }
    else
    {
        GUIManager::Instance()->removeClient(clientManager);
        INDIListener::Instance()->removeClient(clientManager);

        KNotification::beep();
        QMessageBox* msgBox = new QMessageBox();
        msgBox->setAttribute( Qt::WA_DeleteOnClose );
        msgBox->setStandardButtons( QMessageBox::Ok );
        msgBox->setWindowTitle( i18n("Error") );
        msgBox->setText( i18n("Connection to INDI server at host %1 with port %2 failed.", dv->getHost(), dv->getPort()) );
        msgBox->setModal( false );
        msgBox->setIcon(QMessageBox::Critical);
        msgBox->show();

        processDeviceStatus(dv);
        return false;
    }

    return true;
}

bool DriverManager::disconnectRemoteHost(DriverInfo *dv)
{
    ClientManager *clientManager = NULL;
    clientManager = dv->getClientManager();

    if (clientManager)
    {
        clientManager->removeManagedDriver(dv);
        clientManager->disconnectServer();
        GUIManager::Instance()->removeClient(clientManager);
        INDIListener::Instance()->removeClient(clientManager);
        clients.removeOne(clientManager);
        delete clientManager;
        updateMenuActions();
        return true;

    }

    return false;

}

void DriverManager::resizeDeviceColumn()
{
  ui->localTreeWidget->resizeColumnToContents(0);
}

void DriverManager::updateMenuActions()
{
    // We iterate over devices, we enable INDI Control Panel if we have any active device
    // We enable capture image sequence if we have any imaging device

    QAction *tmpAction = NULL;
    bool activeDevice = false;

    if (clients.size() > 0)
        activeDevice = true;

    tmpAction = KStars::Instance()->actionCollection()->action("indi_cpl");
    if (tmpAction != NULL)
    {
        //qDebug() << "indi_cpl action set to active" << endl;
       tmpAction->setEnabled(activeDevice);
    }
}

int DriverManager::getINDIPort(int customPort)
{
    #ifdef Q_OS_WIN
    qWarning() << "INDI server is currently not supported on Windows.";
    return -1;
    #else
    int lastPort  = Options::serverPortEnd().toInt();;
    bool success = false;
    currentPort++;

    // recycle
    if (currentPort > lastPort) currentPort = Options::serverPortStart().toInt();

    QTcpServer temp_server;

    if (customPort != -1)
    {
        success = temp_server.listen(QHostAddress::LocalHost, customPort);
        if (success)
        {
            temp_server.close();
            return customPort;
        }
        else
            return -1;
    }

    for(; currentPort <= lastPort; currentPort++)
    {
            success = temp_server.listen(QHostAddress::LocalHost, currentPort);
        if(success)
        {
            temp_server.close();
            return currentPort;
        }
    }
    return -1;
    #endif
}


bool DriverManager::readINDIHosts()
{
    QString indiFile("indihosts.xml");
    //QFile localeFile;
    QFile file;
    char errmsg[1024];
    char c;
    LilXML *xmlParser = newLilXML();
    XMLEle *root = NULL;
    XMLAtt *ap;
    QString hName, hHost, hPort;
    lastGroup = NULL;


<<<<<<< HEAD
    file.setFileName( KSPaths::locate(QStandardPaths::DataLocation, indiFile ) );
=======
    file.setFileName( KSPaths::locate(QStandardPaths::GenericDataLocation, indiFile ) );
>>>>>>> 3d64057a
    if ( file.fileName().isEmpty() || !file.open( QIODevice::ReadOnly ) )
        return false;

    while ( file.getChar( &c ) )
    {
        root = readXMLEle(xmlParser, c, errmsg);

        if (root)
        {
            // Get host name
            ap = findXMLAtt(root, "name");
            if (!ap)
            {
                delLilXML(xmlParser);
                return false;
            }

            hName = QString(valuXMLAtt(ap));

            // Get host name
            ap = findXMLAtt(root, "hostname");

            if (!ap)
            {
                delLilXML(xmlParser);
                return false;
            }

            hHost = QString(valuXMLAtt(ap));

            ap = findXMLAtt(root, "port");

            if (!ap)
            {
                delLilXML(xmlParser);
                return false;
            }

            hPort = QString(valuXMLAtt(ap));

            DriverInfo *dv = new DriverInfo(hName);
            dv->setHostParameters(hHost, hPort);
            dv->setDriverSource(HOST_SOURCE);

            connect(dv, SIGNAL(deviceStateChanged(DriverInfo*)), this, SLOT(processDeviceStatus(DriverInfo*)));

            driversList.append(dv);

            QTreeWidgetItem *item = new QTreeWidgetItem(ui->clientTreeWidget, lastGroup);
            lastGroup = item;
            item->setIcon(HOST_STATUS_COLUMN, ui->disconnected);
            item->setText(HOST_NAME_COLUMN, hName);
            item->setText(HOST_PORT_COLUMN, hPort);


            delXMLEle(root);
        }
        else if (errmsg[0])
        {
            qDebug() << errmsg;
            delLilXML(xmlParser);
            return false;
        }
    }

    delLilXML(xmlParser);

    return true;




}


bool DriverManager::readXMLDrivers()
{
    QDir indiDir;
    QString driverName;

    if (indiDir.cd(Options::indiDriversDir()) == false)
    {
        KMessageBox::error(0, i18n("Unable to find INDI Drivers directory: %1\nPlease make sure to set the correct path in KStars configuration", Options::indiDriversDir()));
          return false;
     }

    indiDir.setNameFilters(QStringList("*.xml"));
    indiDir.setFilter(QDir::Files | QDir::NoSymLinks);
    QFileInfoList list = indiDir.entryInfoList();

    foreach (QFileInfo fileInfo, list)
    {
        // libindi 0.7.1: Skip skeleton files
        if (fileInfo.fileName().endsWith("_sk.xml"))
            continue;

        if (fileInfo.fileName() == "drivers.xml")
        {
            // Let first attempt to load the local version of drivers.xml
            driverName = KSPaths::writableLocation(QStandardPaths::GenericDataLocation) + QDir::separator() + "drivers.xml";

            // If found, we continue, otherwise, we load the system file
            if (driverName.isEmpty() == false && QFile(driverName).exists())
            {
                processXMLDriver(driverName);
                continue;
            }
        }

                driverName = QString("%1/%2").arg(Options::indiDriversDir()).arg(fileInfo.fileName());
                processXMLDriver(driverName);

    }

return true;

}

void DriverManager::processXMLDriver(QString & driverName)
{
    QFile file(driverName);
    if (!file.open(QIODevice::ReadOnly | QIODevice::Text))
    {
        KMessageBox::error(0, i18n("Failed to open INDI Driver file: %1", driverName));
         return;
    }

    char errmsg[ERRMSG_SIZE];
    char c;
    LilXML *xmlParser = newLilXML();
    XMLEle *root = NULL, *ep=NULL;

    if (driverName.endsWith("drivers.xml"))
        driverSource = PRIMARY_XML;
    else
        driverSource = THIRD_PARTY_XML;

    while ( file.getChar(&c))
    {
        root = readXMLEle(xmlParser, c, errmsg);

        if (root)
        {
            // If the XML file is using the INDI Library v1.3+ format
            if (!strcmp(tagXMLEle(root), "driversList"))
            {
                for (ep = nextXMLEle(root, 1) ; ep != NULL ; ep = nextXMLEle(root, 0))
                {
                    if (!buildDeviceGroup(ep, errmsg))
                        prXMLEle(stderr, ep, 0);
                }
            }
            // If using the older format
            else
            {
                if (!buildDeviceGroup(root, errmsg))
                    prXMLEle(stderr, root, 0);
            }

            delXMLEle(root);
        }
        else if (errmsg[0])
        {
            qDebug() << QString(errmsg) << endl;
            delLilXML(xmlParser);
            return;
        }
    }

    delLilXML(xmlParser);

}

bool DriverManager::buildDeviceGroup(XMLEle *root, char errmsg[])
{

    XMLAtt *ap;
    XMLEle *ep;
    QString groupName;
    QTreeWidgetItem *group;
    DeviceFamily groupType = KSTARS_TELESCOPE;

    // avoid overflow
    if (strlen(tagXMLEle(root)) > 1024)
        return false;

    // Get device grouping name
    ap = findXMLAtt(root, "group");

    if (!ap)
    {
        snprintf(errmsg, ERRMSG_SIZE, "Tag %.64s does not have a group attribute", tagXMLEle(root));
        return false;
    }

    groupName = valuXMLAtt(ap);

    if (groupName.indexOf("Telescopes") != -1)
        groupType = KSTARS_TELESCOPE;
    else if (groupName.indexOf("CCDs") != -1)
        groupType = KSTARS_CCD;
    else if (groupName.indexOf("Filter") != -1)
        groupType = KSTARS_FILTER;
    else if (groupName.indexOf("Video") != -1)
        groupType = KSTARS_VIDEO;
    else if (groupName.indexOf("Focusers") != -1)
        groupType = KSTARS_FOCUSER;
    else if (groupName.indexOf("Adaptive Optics") != -1)
        groupType = KSTARS_ADAPTIVE_OPTICS;
    else if (groupName.indexOf("Domes") != -1)
        groupType = KSTARS_DOME;
    else if (groupName.indexOf("Receivers") != -1)
        groupType = KSTARS_RECEIVERS;
    else if (groupName.indexOf("GPS") != -1)
        groupType = KSTARS_GPS;
    else if (groupName.indexOf("Auxiliary") != -1)
        groupType = KSTARS_AUXILIARY;
    else if (groupName.indexOf("Weather") != -1)
        groupType = KSTARS_WEATHER;
    else
        groupType = KSTARS_UNKNOWN;

#ifndef HAVE_CFITSIO
    // We do not create these groups if we don't have CFITSIO support
    if (groupType == KSTARS_CCD || groupType == KSTARS_VIDEO)
        return true;
#endif

    // Find if the group already exists
    QList<QTreeWidgetItem *> treeList = ui->localTreeWidget->findItems(groupName, Qt::MatchExactly);
    if (!treeList.isEmpty())
        group = treeList[0];
    else
        group = new QTreeWidgetItem(ui->localTreeWidget, lastGroup);

    group->setText(0, groupName);
    lastGroup = group;

    for (ep = nextXMLEle(root, 1) ; ep != NULL ; ep = nextXMLEle(root, 0))
        if (!buildDriverElement(ep, group, groupType, errmsg))
            return false;

    return true;
}


bool DriverManager::buildDriverElement(XMLEle *root, QTreeWidgetItem *DGroup, DeviceFamily groupType, char errmsg[])
{
    XMLAtt *ap;
    XMLEle *el;
    DriverInfo *dv;
    QString label;
    QString driver;
    QString version;
    QString name;
    QString port;
    QString skel;
    QVariantMap vMap;
    double focal_length (-1), aperture (-1);


        ap = findXMLAtt(root, "label");
        if (!ap)
        {
            snprintf(errmsg, ERRMSG_SIZE, "Tag %.64s does not have a label attribute", tagXMLEle(root));
            return false;
        }

        label = valuXMLAtt(ap);

        // Search for optional port attribute
        ap = findXMLAtt(root, "port");
        if (ap)
            port = valuXMLAtt(ap);

        // Search for skel file, if any
        // Search for optional port attribute
        ap = findXMLAtt(root, "skel");
        if (ap)
            skel = valuXMLAtt(ap);

        // Let's look for telescope-specific attributes: focal length and aperture
        ap = findXMLAtt(root, "focal_length");
        if (ap)
        {
            focal_length = QString(valuXMLAtt(ap)).toDouble();
            if (focal_length > 0)
                vMap.insert("TELESCOPE_FOCAL_LENGTH", focal_length);
        }

        // Find MDPD: Multiple Devices Per Driver
        ap = findXMLAtt(root, "mdpd");
        if (ap)
        {
            bool mdpd = false;
            mdpd = ( QString(valuXMLAtt(ap)) == QString("true") ) ? true : false;
            vMap.insert("mdpd", mdpd);
        }

        ap = findXMLAtt(root, "aperture");
        if (ap)
        {
            aperture = QString(valuXMLAtt(ap)).toDouble();
            if (aperture > 0)
                vMap.insert("TELESCOPE_APERTURE", aperture);
        }

        el = findXMLEle(root, "driver");

        if (!el)
            return false;

        driver = pcdataXMLEle(el);

        ap = findXMLAtt(el, "name");
        if (!ap)
        {
            snprintf(errmsg, ERRMSG_SIZE, "Tag %.64s does not have a name attribute", tagXMLEle(el));
            return false;
        }

        name = valuXMLAtt(ap);

        el = findXMLEle(root, "version");

        if (!el)
            return false;

        version = pcdataXMLEle(el);

        QTreeWidgetItem *device = new QTreeWidgetItem(DGroup);

    device->setText(LOCAL_NAME_COLUMN, label);
    device->setIcon(LOCAL_STATUS_COLUMN, ui->stopPix);
    device->setText(LOCAL_VERSION_COLUMN, version);
    device->setText(LOCAL_PORT_COLUMN, port);

    lastDevice = device;

    //if ((driverSource == PRIMARY_XML) && driversStringList.contains(driver) == false)
    if (groupType == KSTARS_TELESCOPE && driversStringList.contains(driver) == false)
        driversStringList.append(driver);

    dv = new DriverInfo(name);

    dv->setTreeLabel(label);
    dv->setVersion(version);
    dv->setDriver(driver);
    dv->setSkeletonFile(skel);
    dv->setType(groupType);
    dv->setDriverSource(driverSource);
    dv->setUserPort(port);

    if (vMap.isEmpty() == false)
        dv->setAuxInfo(vMap);

    connect(dv, SIGNAL(deviceStateChanged(DriverInfo*)), this, SLOT(processDeviceStatus(DriverInfo*)));

    driversList.append(dv);

    return true;
}

void DriverManager::updateCustomDrivers()
{

    QString label;
    QString driver;
    QString version;
    QString name;
    QTreeWidgetItem *group, *widgetDev;
    QVariantMap vMap;
    DriverInfo *drv=NULL;

    // Find if the group already exists
    QList<QTreeWidgetItem *> treeList = ui->localTreeWidget->findItems("Telescopes", Qt::MatchExactly);
    if (!treeList.isEmpty())
        group = treeList[0];
    else return;

    KStarsData::Instance()->logObject()->readAll();

    // Find custom telescope to ADD/UPDATE
    foreach(OAL::Scope *s, *(KStarsData::Instance()->logObject()->scopeList()))
        {
            name = label = s->name();

            if (s->driver() == i18n("None"))
                continue;

            // If driver already exists, just update values
            if ( (drv = findDriverByLabel(label)) )
            {
                if (s->aperture() > 0 && s->focalLength() > 0)
                {
                    vMap.insert("TELESCOPE_APERTURE", s->aperture());
                    vMap.insert("TELESCOPE_FOCAL_LENGTH", s->focalLength());
                    drv->setAuxInfo(vMap);
                }

                drv->setDriver(s->driver());

                continue;
            }

            driver = s->driver();
            version = QString("1.0");

            QTreeWidgetItem *device = new QTreeWidgetItem(group);
            device->setText(LOCAL_NAME_COLUMN, QString(label));
            device->setIcon(LOCAL_STATUS_COLUMN, ui->stopPix);
            device->setText(LOCAL_VERSION_COLUMN, QString(version));

            DriverInfo *dv = new DriverInfo(name);

            dv->setTreeLabel(label);
            dv->setDriver(driver);
            dv->setVersion(version);
            dv->setType(KSTARS_TELESCOPE);
            dv->setDriverSource(EM_XML);

            if (s->aperture() > 0 && s->focalLength() > 0)
            {
                vMap.insert("TELESCOPE_APERTURE", s->aperture());
                vMap.insert("TELESCOPE_FOCAL_LENGTH", s->focalLength());
                dv->setAuxInfo(vMap);
            }

            connect(dv, SIGNAL(deviceStateChanged(DriverInfo*)), this, SLOT(processDeviceStatus(DriverInfo*)));
            driversList.append(dv);
        }

        // Find custom telescope to REMOVE
        foreach(DriverInfo *dev, driversList)
        {
            // If it's from primary xml file or it is in a running state, continue.
            if (dev->getDriverSource() != EM_XML || dev->getClientState())
                continue;

            if (KStarsData::Instance()->logObject()->findScopeByName(dev->getName()))
                continue;

            // Find if the group already exists
            QList<QTreeWidgetItem *> devList = ui->localTreeWidget->findItems(dev->getTreeLabel(), Qt::MatchExactly  | Qt::MatchRecursive);
            if (!devList.isEmpty())
            {
                widgetDev = devList[0];
                group->removeChild(widgetDev);
            }
            else return;

            driversList.removeOne(dev);
            delete (dev);
        }

}

void DriverManager::addINDIHost()
{
    QDialog hostConfDialog;
    Ui::INDIHostConf hostConf;
    hostConf.setupUi(&hostConfDialog);
    hostConfDialog.setWindowTitle(i18n("Add Host"));
    bool portOk = false;

    if (hostConfDialog.exec() == QDialog::Accepted)
    {
        DriverInfo *hostItem      = new DriverInfo(hostConf.nameIN->text());

        hostConf.portnumber->text().toInt(&portOk);

        if (portOk == false)
        {
            KMessageBox::error(0, i18n("Error: the port number is invalid."));
            delete hostItem;
            return;
        }

        hostItem->setHostParameters(hostConf.hostname->text(), hostConf.portnumber->text());

        //search for duplicates
        //for (uint i=0; i < ksw->data()->INDIHostsList.count(); i++)
        foreach (DriverInfo * host, driversList)
        if (hostItem->getName()   == host->getName() &&  hostItem->getPort() == host->getPort())
        {
            KMessageBox::error(0, i18n("Host: %1 Port: %2 already exists.", hostItem->getName(), hostItem->getPort()));
            delete hostItem;
            return;
        }

        hostItem->setDriverSource(HOST_SOURCE);

        connect(hostItem, SIGNAL(deviceStateChanged(DriverInfo*)), this, SLOT(processDeviceStatus(DriverInfo*)));

        driversList.append(hostItem);

        QTreeWidgetItem *item = new QTreeWidgetItem(ui->clientTreeWidget);
        item->setIcon(HOST_STATUS_COLUMN, ui->disconnected);
        item->setText(HOST_NAME_COLUMN, hostConf.nameIN->text());
        item->setText(HOST_PORT_COLUMN, hostConf.portnumber->text());

    }

    saveHosts();
}

void DriverManager::modifyINDIHost()
{

    QDialog hostConfDialog;
    Ui::INDIHostConf hostConf;
    hostConf.setupUi(&hostConfDialog);
    hostConfDialog.setWindowTitle(i18n("Modify Host"));

    QTreeWidgetItem *currentItem = ui->clientTreeWidget->currentItem();

    if (currentItem == NULL)
        return;

    foreach (DriverInfo * host, driversList)
    {
        if (currentItem->text(HOST_NAME_COLUMN) == host->getName() && currentItem->text(HOST_PORT_COLUMN) == host->getPort())
        {
            hostConf.nameIN->setText(host->getName());
            hostConf.hostname->setText(host->getHost());
            hostConf.portnumber->setText(host->getPort());

            if (hostConfDialog.exec() == QDialog::Accepted)
            {
                //INDIHostsInfo *hostItem = new INDIHostsInfo;
                host->setName(hostConf.nameIN->text());
                host->setHostParameters(hostConf.hostname->text(), hostConf.portnumber->text());

                currentItem->setText(HOST_NAME_COLUMN, hostConf.nameIN->text());
                currentItem->setText(HOST_PORT_COLUMN, hostConf.portnumber->text());

                //ksw->data()->INDIHostsList.replace(i, hostItem);

                saveHosts();
                return;
            }
        }
    }

}

void DriverManager::removeINDIHost()
{


    if (ui->clientTreeWidget->currentItem() == NULL)
        return;

    foreach (DriverInfo * host, driversList)
        if (ui->clientTreeWidget->currentItem()->text(HOST_NAME_COLUMN) == host->getName() &&
                ui->clientTreeWidget->currentItem()->text(HOST_PORT_COLUMN) == host->getPort())
        {
            if (host->getClientState())
            {
                KMessageBox::error( 0, i18n("You need to disconnect the client before removing it."));
                return;
            }

            if (KMessageBox::warningContinueCancel( 0, i18n("Are you sure you want to remove the %1 client?", ui->clientTreeWidget->currentItem()->text(HOST_NAME_COLUMN)), i18n("Delete Confirmation"),KStandardGuiItem::del())!=KMessageBox::Continue)
                return;

            driversList.removeOne(host);
            delete host;
            delete (ui->clientTreeWidget->currentItem());
            break;
        }

    saveHosts();
}

void DriverManager::saveHosts()
{
    QFile file;
    QString hostData;

    file.setFileName( KSPaths::writableLocation(QStandardPaths::GenericDataLocation) + QDir::separator() + "indihosts.xml" ) ; //determine filename in local user KDE directory tree.

    if ( !file.open( QIODevice::WriteOnly))
    {
        QString message = i18n( "Unable to write to file 'indihosts.xml'\nAny changes to INDI hosts configurations will not be saved." );
        KMessageBox::sorry( 0, message, i18n( "Could Not Open File" ) );
        return;
    }

    QTextStream outstream(&file);

    //for (uint i= 0; i < ksw->data()->INDIHostsList.count(); i++)
    foreach (DriverInfo * host, driversList)
    {

        if (host->getDriverSource() != HOST_SOURCE)
            continue;

        hostData  = "<INDIHost name='";
        hostData += host->getName();
        hostData += "' hostname='";
        hostData += host->getHost();
        hostData += "' port='";
        hostData += host->getPort();
        hostData += "' />\n";

        outstream << hostData;

    }

    file.close();
}

DriverInfo * DriverManager::findDriverByName(const QString &name)
{
    foreach(DriverInfo *dv, driversList)
    {
        if (dv->getName() == name)
            return dv;
    }

    return NULL;
}

DriverInfo * DriverManager::findDriverByLabel(const QString &label)
{
    foreach(DriverInfo *dv, driversList)
    {
        if (dv->getTreeLabel() == label)
            return dv;
    }

    return NULL;
}

DriverInfo * DriverManager::findDriverByExec(const QString &exec)
{
    foreach(DriverInfo *dv, driversList)
    {
        if (dv->getDriver() == exec)
            return dv;
    }

    return NULL;
}

QString DriverManager::getUniqueDeviceLabel(const QString &label)
{
    int nset=0;
    QString uniqueLabel = label;

    foreach(ClientManager *cm, clients)
        foreach(INDI::BaseDevice *dv, cm->getDevices())
        {
            if (label == QString(dv->getDeviceName()))
                nset++;
        }

  if (nset > 0)
      uniqueLabel = QString("%1 %2").arg(label).arg(nset+1);

  return uniqueLabel;
}

<|MERGE_RESOLUTION|>--- conflicted
+++ resolved
@@ -856,12 +856,7 @@
     QString hName, hHost, hPort;
     lastGroup = NULL;
 
-
-<<<<<<< HEAD
-    file.setFileName( KSPaths::locate(QStandardPaths::DataLocation, indiFile ) );
-=======
     file.setFileName( KSPaths::locate(QStandardPaths::GenericDataLocation, indiFile ) );
->>>>>>> 3d64057a
     if ( file.fileName().isEmpty() || !file.open( QIODevice::ReadOnly ) )
         return false;
 
