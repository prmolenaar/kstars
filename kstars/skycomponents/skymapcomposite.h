--- conflicted
+++ resolved
@@ -175,7 +175,8 @@
     SatellitesComponent* satellites();
     SupernovaeComponent* supernovaeComponent();
     ArtificialHorizonComponent* artificialHorizon();
-<<<<<<< HEAD
+
+    /** Getters for SkyComponents **/
     inline HorizonComponent* horizon() { return m_Horizon; }
 
     inline ConstellationBoundaryLines* constellationBoundary() { return m_CBoundLines; }
@@ -196,10 +197,9 @@
     inline DeepSkyComponent* deepSkyComponent() { return m_DeepSky; }
 
     inline MilkyWay *milkyWay() { return m_MilkyWay; }
-=======
+
     inline SyncedCatalogComponent* internetResolvedComponent() { return m_internetResolvedComponent; }
     inline SyncedCatalogComponent* manualAdditionsComponent() { return m_manualAdditionsComponent; }
->>>>>>> 120139a2
 
     //Accessors for StarComponent
     SkyObject* findStarByGenetiveName( const QString name );
