/***************************************************************************
                          deepskycomponent.cpp  -  K Desktop Planetarium
                             -------------------
    begin                : 2005/17/08
    copyright            : (C) 2005 by Thomas Kabelmann
    email                : thomas.kabelmann@gmx.de
 ***************************************************************************/

/***************************************************************************
 *                                                                         *
 *   This program is free software; you can redistribute it and/or modify  *
 *   it under the terms of the GNU General Public License as published by  *
 *   the Free Software Foundation; either version 2 of the License, or     *
 *   (at your option) any later version.                                   *
 *                                                                         *
 ***************************************************************************/

#include "customcatalogcomponent.h"

#include <QDir>
#include <QFile>
#include <QPixmap>
#include <QTextStream>
#include <kdebug.h>
#include <klocale.h>
#include <kmessagebox.h>

#include "Options.h"
#include "kstarsdata.h"
#include "skymap.h"
#include "skyobjects/starobject.h"
#include "skyobjects/deepskyobject.h"
#include "skypainter.h"

QStringList CustomCatalogComponent::m_Columns = QString( "ID RA Dc Tp Nm Mg Flux Mj Mn PA Ig" ).split( ' ', QString::SkipEmptyParts );

CustomCatalogComponent::CustomCatalogComponent(SkyComposite *parent, const QString &fname, bool showerrs, int index) :
    ListComponent(parent),
    m_Filename( fname ),
    m_Showerrs( showerrs ),
    m_ccIndex(index)
{
    loadData();
}

CustomCatalogComponent::~CustomCatalogComponent()
{
}

void CustomCatalogComponent::loadData() {
    emitProgressText( i18n("Loading custom catalog: %1", m_Filename ) );

    QDir::setCurrent( QDir::homePath() );  //for files with relative path

    //If the filename begins with "~", replace the "~" with the user's home directory
    //(otherwise, the file will not successfully open)
    if ( m_Filename.at(0)=='~' )
        m_Filename = QDir::homePath() + m_Filename.mid( 1, m_Filename.length() );
    QFile ccFile( m_Filename );

    if ( ccFile.open( QIODevice::ReadOnly ) ) {
        int iStart(0); //the line number of the first non-header line
        QStringList errs; //list of error messages
        QStringList Columns; //list of data column descriptors in the header

        QTextStream stream( &ccFile );
        QStringList lines = stream.readAll().split( '\n', QString::SkipEmptyParts );

        if ( parseCustomDataHeader( lines, Columns, iStart, m_Showerrs, errs ) ) {

            for ( int i=iStart; i < lines.size(); ++i ) {
                QStringList d = lines.at(i).split( ' ', QString::SkipEmptyParts );

                //Now, if one of the columns is the "Name" field, the name may contain spaces.
                //In this case, the name field will need to be surrounded by quotes.
                //Check for this, and adjust the d list accordingly
                int iname = Columns.indexOf( "Nm" );
                if ( iname >= 0 && d[iname].left(1) == "\"" ) { //multi-word name in quotes
                    d[iname] = d[iname].mid(1); //remove leading quote
                    //It's possible that the name is one word, but still in quotes
                    if ( d[iname].right(1) == "\"" ) {
                        d[iname] = d[iname].left( d[iname].length() - 1 );
                    } else {
                        int iend = iname + 1;
                        while ( d[iend].right(1) != "\"" ) {
                            d[iname] += ' ' + d[iend];
                            ++iend;
                        }
                        d[iname] += ' ' + d[iend].left( d[iend].length() - 1 );

                        //remove the entries from d list that were the multiple words in the name
                        for ( int j=iname+1; j<=iend; j++ ) {
                            d.removeAll( d.at(iname + 1) ); //index is *not* j, because next item becomes "iname+1" after remove
                        }
                    }
                }

                if ( d.size() == Columns.size() ) {
                    processCustomDataLine( i, d, Columns, m_Showerrs, errs );
                } else {
                    if ( m_Showerrs ) errs.append( i18n( "Line %1 does not contain %2 fields.  Skipping it.", i, Columns.size() ) );
                }
            }
        }

        if ( m_ObjectList.size() ) {
            if ( errs.size() > 0 ) { //some data parsed, but there are errs to report
                QString message( i18n( "Some lines in the custom catalog could not be parsed; see error messages below." ) + '\n' +
                                 i18n( "To reject the file, press Cancel. " ) +
                                 i18n( "To accept the file (ignoring unparsed lines), press Accept." ) );
                if ( KMessageBox::warningContinueCancelList( 0, message, errs,
                        i18n( "Some Lines in File Were Invalid" ), KGuiItem( i18n( "Accept" ) ) ) != KMessageBox::Continue ) {
                    m_ObjectList.clear();
                    return ;
                }
            }
        } else {
            if ( m_Showerrs ) {
                QString message( i18n( "No lines could be parsed from the specified file, see error messages below." ) );
                KMessageBox::informationList( 0, message, errs,
                                              i18n( "No Valid Data Found in File" ) );
            }
            m_ObjectList.clear();
            return;
        }

    } else { //Error opening catalog file
        if ( m_Showerrs )
            KMessageBox::sorry( 0, i18n( "Could not open custom data file: %1", m_Filename ),
                                i18n( "Error opening file" ) );
        else
            kDebug() << i18n( "Could not open custom data file: %1", m_Filename );
    }
}

void CustomCatalogComponent::update( KSNumbers * )
{
    if ( selected() ) {
        KStarsData *data = KStarsData::Instance();
        foreach ( SkyObject *obj, m_ObjectList ) {
            obj->EquatorialToHorizontal( data->lst(), data->geo()->lat() );
        }
    }
}

void CustomCatalogComponent::draw( SkyPainter *skyp )
{
    if ( ! selected() ) return;

    skyp->setBrush( Qt::NoBrush );
    skyp->setPen( QColor( m_catColor ) );

    //Draw Custom Catalog objects
    foreach ( SkyObject *obj, m_ObjectList ) {
<<<<<<< HEAD
        if ( obj->type()==0 ) {
            StarObject *starobj = (StarObject*)obj;
            //FIXME_SKYPAINTER
            skyp->drawPointSource(starobj, starobj->mag(), starobj->spchar() );
        } else {
            //FIXME: this PA calc is totally different from the one that was in
            //DeepSkyComponent which is now in SkyPainter .... O_o
            //      --hdevalence
            //PA for Deep-Sky objects is 90 + PA because major axis is horizontal at PA=0
            //double pa = 90. + map->findPA( dso, o.x(), o.y() );
            DeepSkyObject *dso = (DeepSkyObject*)obj;
            skyp->drawDeepSkyObject(dso,true);
=======

        if ( map->checkVisibility( obj ) ) {
            QPointF o = map->toScreen( obj );

            if( ! map->onScreen( o ) )
                continue;

            if ( obj->type()==0 ) {
                StarObject *starobj = (StarObject*)obj;
                float zoomlim = 7.0 + ( Options::zoomFactor()/MINZOOM)/50.0;
                float mag = starobj->mag();
                float sizeFactor = 2.0;
                int size = map->scale()*sizeFactor*(zoomlim - mag) + 1;
                starobj->draw( psky, o, size );
            } else {
                //PA for Deep-Sky objects is 90 + PA because major axis is horizontal at PA=0
                DeepSkyObject *dso = (DeepSkyObject*)obj;
                double pa = 90. + map->findPA( dso, o.x(), o.y() );
                dso->drawImage( psky, o.x(), o.y(), pa, Options::zoomFactor() );
                dso->drawSymbol( psky, o.x(), o.y(), pa, Options::zoomFactor() );
                if (Options::showDeepSkyNames())
                    dso->drawNameLabel(psky, o);
            }
>>>>>>> 8ce6e4e5
        }
    }
}

bool CustomCatalogComponent::parseCustomDataHeader( const QStringList &lines, QStringList &Columns, int &iStart, bool showerrs, QStringList &errs )
{

    bool foundDataColumns( false ); //set to true if description of data columns found
    int ncol( 0 );

    m_catName.clear();
    m_catPrefix.clear();
    m_catColor.clear();
    m_catFluxFreq.clear();
    m_catFluxUnit.clear();
    m_catEpoch = 0.;
    int i=0;
    for ( ; i < lines.size(); ++i ) {
        QString d( lines.at(i) ); //current data line
        if ( d.left(1) != "#" ) break;  //no longer in header!

        int iname      = d.indexOf( "# Name: " );
        int iprefix    = d.indexOf( "# Prefix: " );
        int icolor     = d.indexOf( "# Color: " );
        int iepoch     = d.indexOf( "# Epoch: " );
        int ifluxfreq  = d.indexOf( "# Flux Frequency: ");
        int ifluxunit  = d.indexOf( "# Flux Unit: ");

        if ( iname == 0 ) { //line contains catalog name
            iname = d.indexOf(":")+2;
            if ( m_catName.isEmpty() ) {
                m_catName = d.mid( iname );
            } else { //duplicate name in header
                if ( showerrs )
                    errs.append( i18n( "Parsing header: " ) +
                                 i18n( "Extra Name field in header: %1.  Will be ignored", d.mid(iname) ) );
            }
        } else if ( iprefix == 0 ) { //line contains catalog prefix
            iprefix = d.indexOf(":")+2;
            if ( m_catPrefix.isEmpty() ) {
                m_catPrefix = d.mid( iprefix );
            } else { //duplicate prefix in header
                if ( showerrs )
                    errs.append( i18n( "Parsing header: " ) +
                                 i18n( "Extra Prefix field in header: %1.  Will be ignored", d.mid(iprefix) ) );
            }
        } else if ( icolor == 0 ) { //line contains catalog prefix
            icolor = d.indexOf(":")+2;
            if ( m_catColor.isEmpty() ) {
                m_catColor = d.mid( icolor );
            } else { //duplicate prefix in header
                if ( showerrs )
                    errs.append( i18n( "Parsing header: " ) +
                                 i18n( "Extra Color field in header: %1.  Will be ignored", d.mid(icolor) ) );
            }
        } else if ( iepoch == 0 ) { //line contains catalog epoch
            iepoch = d.indexOf(":")+2;
            if ( m_catEpoch == 0. ) {
                bool ok( false );
                m_catEpoch = d.mid( iepoch ).toFloat( &ok );
                if ( !ok ) {
                    if ( showerrs )
                        errs.append( i18n( "Parsing header: " ) +
                                     i18n( "Could not convert Epoch to float: %1.  Using 2000. instead", d.mid(iepoch) ) );
                    m_catEpoch = 2000.; //adopt default value
                }
            }
        } else if ( ifluxfreq == 0 )
        { //line contains catalog flux frequnecy
            ifluxfreq = d.indexOf(":")+2;
            if ( m_catFluxFreq.isEmpty() )
            {
                m_catFluxFreq = d.mid( ifluxfreq );
            } else { //duplicate prefix in header
                if ( showerrs )
                    errs.append( i18n( "Parsing header: " ) +
                                 i18n( "Extra Flux Frequency field in header: %1.  Will be ignored", d.mid(ifluxfreq) ) );
            }
        } else if ( ifluxunit == 0 )
            { //line contains catalog flux unit
                       ifluxunit = d.indexOf(":")+2;
                       if ( m_catFluxUnit.isEmpty() )
                       {
                           m_catFluxUnit = d.mid( ifluxunit );
                       } else { //duplicate prefix in header
                           if ( showerrs )
                               errs.append( i18n( "Parsing header: " ) +
                                            i18n( "Extra Flux Unit field in header: %1.  Will be ignored", d.mid(ifluxunit) ) );
             }

        } else if ( ! foundDataColumns ) { //don't try to parse data column descriptors if we already found them
            //Chomp off leading "#" character
            d = d.remove( '#' );

            Columns.clear();
            QStringList fields = d.split( ' ', QString::SkipEmptyParts ); //split on whitespace

            //we need a copy of the master list of data fields, so we can
            //remove fields from it as they are encountered in the "fields" list.
            //this allows us to detect duplicate entries
            QStringList master( m_Columns );

            for ( int j=0; j < fields.size(); ++j ) {
                QString s( fields.at(j) );
                if ( master.contains( s ) ) {
                    //add the data field
                    Columns.append( s );

                    // remove the field from the master list and inc the
                    // count of "good" columns (unless field is "Ignore")
                    if ( s != "Ig" ) {
                        master.removeAt( master.indexOf( s ) );
                        ncol++;
                    }
                } else if ( fields.contains( s ) ) { //duplicate field
                    fields.append( "Ig" ); //ignore the duplicate column
                    if ( showerrs )
                        errs.append( i18n( "Parsing header: " ) +
                                     i18n( "Duplicate data field descriptor \"%1\" will be ignored", s ) );
                } else { //Invalid field
                    fields.append( "Ig" ); //ignore the invalid column
                    if ( showerrs )
                        errs.append( i18n( "Parsing header: " ) +
                                     i18n( "Invalid data field descriptor \"%1\" will be ignored", s ) );
                }
            }

            if ( ncol ) foundDataColumns = true;
        }
    }

    if ( ! foundDataColumns ) {
        if ( showerrs )
            errs.append( i18n( "Parsing header: " ) +
                         i18n( "No valid column descriptors found.  Exiting" ) );
        return false;
    }

    if ( i == lines.size() ) {
        if ( showerrs ) errs.append( i18n( "Parsing header: " ) +
                                         i18n( "No data lines found after header.  Exiting." ) );
        return false;
    } else {
        //Make sure Name, Prefix, Color and Epoch were set
        if ( m_catName.isEmpty() ) {
            if ( showerrs ) errs.append( i18n( "Parsing header: " ) +
                                             i18n( "No Catalog Name specified; setting to \"Custom\"" ) );
            m_catName = i18n("Custom");
        }
        if ( m_catPrefix.isEmpty() ) {
            if ( showerrs ) errs.append( i18n( "Parsing header: " ) +
                                             i18n( "No Catalog Prefix specified; setting to \"CC\"" ) );
            m_catPrefix = "CC";
        }
        if ( m_catColor.isEmpty() ) {
            if ( showerrs ) errs.append( i18n( "Parsing header: " ) +
                                             i18n( "No Catalog Color specified; setting to Red" ) );
            m_catColor = "#CC0000";
        }
        if ( m_catEpoch == 0. ) {
            if ( showerrs ) errs.append( i18n( "Parsing header: " ) +
                                             i18n( "No Catalog Epoch specified; assuming 2000." ) );
            m_catEpoch = 2000.;
        }

        //index i now points to the first line past the header
        iStart = i;
        return true;
    }
}

bool CustomCatalogComponent::processCustomDataLine(int lnum, const QStringList &d, const QStringList &Columns, bool showerrs, QStringList &errs )
{

    //object data
    unsigned char iType(0);
    dms RA, Dec;
    float mag(0.0), a(0.0), b(0.0), PA(0.0), flux(0.0);
    QString name, lname;

    for ( int i=0; i<Columns.size(); i++ ) {
        if ( Columns.at(i) == "ID" )
            name = m_catPrefix + ' ' + d.at(i);

        if ( Columns.at(i) == "Nm" )
            lname = d.at(i);

        if ( Columns[i] == "RA" ) {
            if ( ! RA.setFromString( d.at(i), false ) ) {
                if ( showerrs )
                    errs.append( i18n( "Line %1, field %2: Unable to parse RA value: %3" ,
                                       lnum, i, d.at(i) ) );
                return false;
            }
        }

        if ( Columns.at(i) == "Dc" ) {
            if ( ! Dec.setFromString( d.at(i), true ) ) {
                if ( showerrs )
                    errs.append( i18n( "Line %1, field %2: Unable to parse Dec value: %3" ,
                                       lnum, i, d.at(i) ) );
                return false;
            }
        }

        if ( Columns.at(i) == "Tp" ) {
            bool ok(false);
            iType = d.at(i).toUInt( &ok );
            if ( ok ) {
                if ( iType == 2 || (iType > 8 && iType != 18)) {
                    if ( showerrs )
                        errs.append( i18n( "Line %1, field %2: Invalid object type: %3" ,
                                           lnum, i, d.at(i) ) +
                                     i18n( "Must be one of 0, 1, 3, 4, 5, 6, 7, 8, 18" ) );
                    return false;
                }
            } else {
                if ( showerrs )
                    errs.append( i18n( "Line %1, field %2: Unable to parse Object type: %3" ,
                                       lnum, i, d.at(i) ) );
                return false;
            }
        }

        if ( Columns.at(i) == "Mg" ) {
            bool ok(false);
            mag = d.at(i).toFloat( &ok );
            if ( ! ok ) {
                if ( showerrs )
                    errs.append( i18n( "Line %1, field %2: Unable to parse Magnitude: %3" ,
                                       lnum, i, d.at(i) ) );
                return false;
            }
        }

        if ( Columns.at(i) == "Flux" ) {
            bool ok(false);
            flux = d.at(i).toFloat( &ok );
            if ( ! ok ) {
                if ( showerrs )
                    errs.append( i18n( "Line %1, field %2: Unable to parse Flux: %3" ,
                                       lnum, i, d.at(i) ) );
                return false;
            }
        }

        if ( Columns.at(i) == "Mj" ) {
            bool ok(false);
            a = d[i].toFloat( &ok );
            if ( ! ok ) {
                if ( showerrs )
                    errs.append( i18n( "Line %1, field %2: Unable to parse Major Axis: %3" ,
                                       lnum, i, d.at(i) ) );
                return false;
            }
        }

        if ( Columns.at(i) == "Mn" ) {
            bool ok(false);
            b = d[i].toFloat( &ok );
            if ( ! ok ) {
                if ( showerrs )
                    errs.append( i18n( "Line %1, field %2: Unable to parse Minor Axis: %3" ,
                                       lnum, i, d.at(i) ) );
                return false;
            }
        }

        if ( Columns.at(i) == "PA" ) {
            bool ok(false);
            PA = d[i].toFloat( &ok );
            if ( ! ok ) {
                if ( showerrs )
                    errs.append( i18n( "Line %1, field %2: Unable to parse Position Angle: %3" ,
                                       lnum, i, d.at(i) ) );
                return false;
            }
        }
    }

    if ( iType == 0 ) { //Add a star
        StarObject *o = new StarObject( RA, Dec, mag, lname );
        m_ObjectList.append( o );
    } else { //Add a deep-sky object
        DeepSkyObject *o = new DeepSkyObject( iType, RA, Dec, mag,
                                              name, QString(), lname, m_catPrefix, a, b, PA );
        o->setFlux(flux);
        o->setCustomCatalog(this);

        m_ObjectList.append( o );

        //Add name to the list of object names
        if ( ! name.isEmpty() )
            objectNames(iType).append( name );
    }
    if ( ! lname.isEmpty() && lname != name )
        objectNames(iType).append( lname );

    return true;
}<|MERGE_RESOLUTION|>--- conflicted
+++ resolved
@@ -152,7 +152,6 @@
 
     //Draw Custom Catalog objects
     foreach ( SkyObject *obj, m_ObjectList ) {
-<<<<<<< HEAD
         if ( obj->type()==0 ) {
             StarObject *starobj = (StarObject*)obj;
             //FIXME_SKYPAINTER
@@ -165,31 +164,6 @@
             //double pa = 90. + map->findPA( dso, o.x(), o.y() );
             DeepSkyObject *dso = (DeepSkyObject*)obj;
             skyp->drawDeepSkyObject(dso,true);
-=======
-
-        if ( map->checkVisibility( obj ) ) {
-            QPointF o = map->toScreen( obj );
-
-            if( ! map->onScreen( o ) )
-                continue;
-
-            if ( obj->type()==0 ) {
-                StarObject *starobj = (StarObject*)obj;
-                float zoomlim = 7.0 + ( Options::zoomFactor()/MINZOOM)/50.0;
-                float mag = starobj->mag();
-                float sizeFactor = 2.0;
-                int size = map->scale()*sizeFactor*(zoomlim - mag) + 1;
-                starobj->draw( psky, o, size );
-            } else {
-                //PA for Deep-Sky objects is 90 + PA because major axis is horizontal at PA=0
-                DeepSkyObject *dso = (DeepSkyObject*)obj;
-                double pa = 90. + map->findPA( dso, o.x(), o.y() );
-                dso->drawImage( psky, o.x(), o.y(), pa, Options::zoomFactor() );
-                dso->drawSymbol( psky, o.x(), o.y(), pa, Options::zoomFactor() );
-                if (Options::showDeepSkyNames())
-                    dso->drawNameLabel(psky, o);
-            }
->>>>>>> 8ce6e4e5
         }
     }
 }
