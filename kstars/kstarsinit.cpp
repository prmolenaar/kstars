--- conflicted
+++ resolved
@@ -383,8 +383,7 @@
         << QKeySequence( Qt::CTRL+Qt::Key_A );
 
     actionCollection()->addAction("whats_up_tonight", this, SLOT( slotWUT() ) )
-<<<<<<< HEAD
-        << xi18n("What's up Tonight")
+        << i18n("What's up Tonight")
         << QKeySequence( Qt::CTRL+Qt::Key_U );
 
     actionCollection()->addAction("skyguide", this, SLOT( slotSkyGuide() ) )
@@ -394,10 +393,6 @@
     actionCollection()->addAction("skyguidewriter", this, SLOT( slotSkyGuideWriter() ) )
         << xi18n("SkyGuide Writer")
         << QKeySequence( Qt::CTRL+Qt::Key_W );
-=======
-        << i18n("What's up Tonight")
-        << QKeySequence(Qt::CTRL+Qt::Key_U );
->>>>>>> 8c06385e
 
     //FIXME Port to QML2
     #if 0
