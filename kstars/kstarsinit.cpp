/***************************************************************************
                          kstarsinit.cpp  -  K Desktop Planetarium
                             -------------------
    begin                : Mon Feb 25 2002
    copyright            : (C) 2002 by Jason Harris
    email                : jharris@30doradus.org
 ***************************************************************************/

/***************************************************************************
 *                                                                         *
 *   This program is free software; you can redistribute it and/or modify  *
 *   it under the terms of the GNU General Public License as published by  *
 *   the Free Software Foundation; either version 2 of the License, or     *
 *   (at your option) any later version.                                   *
 *                                                                         *
 ***************************************************************************/

#include <QFile>
#include <QDir>
#include <QTextStream>
#include <QStatusBar>
#include <QMenu>
#include <QWidgetAction>

#include <KActionCollection>
#include <KActionMenu>
#include <KTipDialog>
#include <KStandardAction>
#include <KToggleAction>
#include <KToolBar>
#include <KNewStuff3/kns3/knewstuffaction.h>

#include <KMessageBox>

#include "Options.h"
#include "fov.h"
#include "kstars.h"
#include "kstarsdata.h"
#include "kspaths.h"
#include "skymap.h"
#include "projections/projector.h"
#include "skyobjects/skyobject.h"
#include "skyobjects/ksplanetbase.h"
#include "simclock.h"
#include "widgets/timestepbox.h"
#include "oal/equipmentwriter.h"
#include "oal/observeradd.h"
#include "skycomponents/skymapcomposite.h"
#include "texturemanager.h"
#include "kspaths.h"

#include <config-kstars.h>
#include <QStandardPaths>

#ifdef HAVE_INDI
#include "indi/drivermanager.h"
#include "indi/guimanager.h"
#include "ekos/ekosmanager.h"
#endif

//This file contains functions that kstars calls at startup (except constructors).
//These functions are declared in kstars.h

namespace {
    // A lot of QAction is defined there. In order to decrease amount
    // of boilerplate code a trick with << operator overloading is used.
    // This makes code more concise and readable.
    //
    // When data type could not used directly. Either because of
    // overloading rules or because one data type have different
    // semantics its wrapped into struct.
    //
    // Downside is unfamiliar syntax and really unhelpful error
    // messages due to general abuse of << overloading

    // Set QAction text
    QAction * operator << (QAction* ka, QString text) {
        ka->setText(text);
        return ka;
    }
    // Set icon for QAction
    QAction * operator << (QAction* ka, const QIcon& icon) {
        ka->setIcon(icon);
        return ka;
    }
    // Set keyboard shortcut
    QAction * operator << (QAction* ka, const QKeySequence sh) {
        KStars::Instance()->actionCollection()->setDefaultShortcut(ka, sh);
        //ka->setShortcut(sh);
        return ka;
    }

    // Add action to group. AddToGroup struct acts as newtype wrapper
    // in order to allow overloading.
    struct AddToGroup {
        QActionGroup* grp;
        AddToGroup(QActionGroup* g) : grp(g) {}
    };
    QAction * operator << (QAction* ka, AddToGroup g) {
        g.grp->addAction(ka);
        return ka;
    }

    // Set checked property. Checked is newtype wrapper.
    struct Checked {
        bool flag;
        Checked(bool f) : flag(f) {}
    };
    QAction * operator << (QAction* ka, Checked chk) {
        ka->setCheckable(true);
        ka->setChecked(chk.flag);
        return ka;
    }

    // Set tool tip. ToolTip is used as newtype wrapper.
    struct ToolTip {
        QString tip;
        ToolTip(QString msg) : tip(msg) {}
    };
    QAction * operator << (QAction* ka, const ToolTip& tool) {
        ka->setToolTip(tool.tip);
        return ka;
    }

    // Create new KToggleAction and connect slot to toggled(bool) signal
    QAction * newToggleAction(KActionCollection* col, QString name, QString text,
                             QObject* receiver, const char* member) {
        QAction * ka = col->add<KToggleAction>(name) << text;
        QObject::connect(ka, SIGNAL( toggled(bool) ), receiver, member);
        return ka;
    }
}

void KStars::initActions() {
    //KIconLoader::global()->addAppDir( "kstars" );
    QAction *ka;

    // ==== File menu ================
    ka = KNS3::standardAction(i18n("Download New Data..."), this, SLOT(slotDownload()), actionCollection(), "get_data")
        << QKeySequence( Qt::CTRL+Qt::Key_N );
    ka->setWhatsThis(i18n("Downloads new data"));
    ka->setToolTip(ka->whatsThis());
    ka->setStatusTip(ka->whatsThis());

#ifdef HAVE_CFITSIO
    actionCollection()->addAction("open_file", this, SLOT(slotOpenFITS()) )
        << i18n("Open FITS...")
        << QIcon::fromTheme("document-open")
        << QKeySequence( Qt::CTRL+Qt::Key_O );
#endif

    actionCollection()->addAction("export_image", this, SLOT( slotExportImage() ) )
        << i18n("&Save Sky Image...")
        << QIcon::fromTheme("document-export-image")
        << QKeySequence( Qt::CTRL+Qt::Key_I );
    actionCollection()->addAction("run_script", this, SLOT( slotRunScript() ))
        << i18n("&Run Script...")
        << QIcon::fromTheme("system-run" )
        << QKeySequence( Qt::CTRL+Qt::Key_R );
    actionCollection()->addAction("printing_wizard", this, SLOT(slotPrintingWizard() ) )
            << i18nc("start Printing Wizard", "Printing &Wizard");
    actionCollection()->addAction( KStandardAction::Print, "print", this, SLOT( slotPrint() ) );
    //actionCollection()->addAction( KStandardAction::Quit,  "quit",  this, SLOT(close) );
    actionCollection()->addAction( KStandardAction::Quit,  "quit",  qApp, SLOT(closeAllWindows()));

    // ==== Time Menu ================
    actionCollection()->addAction("time_to_now", this, SLOT( slotSetTimeToNow() ))
        << i18n("Set Time to &Now")
        << QKeySequence( Qt::CTRL+Qt::Key_E )
        << QIcon::fromTheme("clock");

    actionCollection()->addAction("time_dialog", this, SLOT( slotSetTime() ) )
        << i18nc("set Clock to New Time", "&Set Time..." )
        << QKeySequence( Qt::CTRL+Qt::Key_S )
        << QIcon::fromTheme("view-history");

    ka = actionCollection()->add<KToggleAction>("clock_startstop")
        << i18n("Stop &Clock" )
        << QIcon::fromTheme("media-playback-pause" );
    if ( ! StartClockRunning )
        ka->toggle();
    QObject::connect( ka, SIGNAL( triggered() ), this, SLOT( slotToggleTimer() ) );
    QObject::connect(data()->clock(), SIGNAL(clockToggled(bool)), ka, SLOT(setChecked(bool)) );
    //UpdateTime() if clock is stopped (so hidden objects get drawn)
    QObject::connect(data()->clock(), SIGNAL(clockToggled(bool)), this, SLOT(updateTime()) );
    actionCollection()->addAction("time_step_forward", this, SLOT( slotStepForward() ) )
        << i18n("Advance one step forward in time")
        << QIcon::fromTheme("media-skip-forward" )
        << QKeySequence( Qt::Key_Greater, Qt::Key_Period );
    actionCollection()->addAction("time_step_backward", this, SLOT( slotStepBackward() ) )
        << i18n("Advance one step backward in time")
        << QIcon::fromTheme("media-skip-backward" )
        << QKeySequence( Qt::Key_Less, Qt::Key_Comma );

    // ==== Pointing Menu ================
    actionCollection()->addAction("zenith", this, SLOT( slotPointFocus() ) )
        << i18n("&Zenith")
        << QKeySequence("Z");
    actionCollection()->addAction("north", this, SLOT( slotPointFocus() ) )
        << i18n("&North")
        << QKeySequence("N");
    actionCollection()->addAction("east", this, SLOT( slotPointFocus() ) )
        << i18n("&East")
        << QKeySequence("E");
    actionCollection()->addAction("south", this, SLOT( slotPointFocus() ) )
        << i18n("&South")
        << QKeySequence("S");
    actionCollection()->addAction("west", this, SLOT( slotPointFocus() ) )
        << i18n("&West")
        << QKeySequence("W");

    actionCollection()->addAction("find_object", this, SLOT( slotFind() ) )
        << i18n("&Find Object...")
        << QIcon::fromTheme("edit-find")
        << QKeySequence( Qt::CTRL+Qt::Key_F );
    actionCollection()->addAction("track_object", this, SLOT( slotTrack() ) )
        << i18n("Engage &Tracking")
        << QIcon::fromTheme("object-locked" )
        << QKeySequence( Qt::CTRL+Qt::Key_T  );
    actionCollection()->addAction("manual_focus", this, SLOT( slotManualFocus() ) )
        << i18n("Set Coordinates &Manually..." )
        << QKeySequence( Qt::CTRL+Qt::Key_M );

    // ==== View Menu ================
    actionCollection()->addAction( KStandardAction::ZoomIn,  "zoom_in",  map(), SLOT( slotZoomIn() ) );
    actionCollection()->addAction( KStandardAction::ZoomOut, "zoom_out", map(), SLOT( slotZoomOut() ) );
    actionCollection()->addAction("zoom_default", map(), SLOT( slotZoomDefault() ) )
        << i18n("&Default Zoom")
        << QIcon::fromTheme("zoom-fit-best" )
        << QKeySequence( Qt::CTRL+Qt::Key_Z );
    actionCollection()->addAction("zoom_set", this, SLOT( slotSetZoom() ) )
        << i18n("&Zoom to Angular Size..." )
        << QIcon::fromTheme("zoom-original" )
        << QKeySequence( Qt::CTRL+Qt::SHIFT+Qt::Key_Z );

    actionCollection()->addAction( KStandardAction::FullScreen, this, SLOT( slotFullScreen() ) );

    actionCollection()->addAction("coordsys", this, SLOT( slotCoordSys() ) )
        << (Options::useAltAz() ? i18n("Switch to star globe view (Equatorial &Coordinates)"): i18n("Switch to horizonal view (Horizontal &Coordinates)"))
        << QKeySequence("Space" );

    #ifdef HAVE_OPENGL
    Q_ASSERT( SkyMap::Instance() ); // This assert should not fail, because SkyMap is already created by now. Just throwing it in anyway.
    actionCollection()->addAction("opengl", SkyMap::Instance(), SLOT( slotToggleGL() ) )
        << (Options::useGL() ? i18n("Switch to QPainter backend"): i18n("Switch to OpenGL backend"));
    #endif

    actionCollection()->addAction("project_lambert", this, SLOT( slotMapProjection() ) )
        << i18n("&Lambert Azimuthal Equal-area" )
        << QKeySequence("F5" )
        << AddToGroup(projectionGroup)
        << Checked(Options::projection() == Projector::Lambert);
    actionCollection()->addAction("project_azequidistant", this, SLOT( slotMapProjection() ) )
        << i18n("&Azimuthal Equidistant" )
        << QKeySequence("F6" )
        << AddToGroup(projectionGroup)
        << Checked(Options::projection() == Projector::AzimuthalEquidistant);
    actionCollection()->addAction("project_orthographic", this, SLOT( slotMapProjection() ) )
        << i18n("&Orthographic" )
        << QKeySequence("F7" )
        << AddToGroup(projectionGroup)
        << Checked(Options::projection() == Projector::Orthographic);
    actionCollection()->addAction("project_equirectangular", this, SLOT( slotMapProjection() ) )
        << i18n("&Equirectangular" )
        << QKeySequence("F8" )
        << AddToGroup(projectionGroup)
        << Checked(Options::projection() == Projector::Equirectangular);
    actionCollection()->addAction("project_stereographic", this, SLOT( slotMapProjection() ) )
        << i18n("&Stereographic" )
        << QKeySequence("F9" )
        << AddToGroup(projectionGroup)
        << Checked(Options::projection() == Projector::Stereographic);
    actionCollection()->addAction("project_gnomonic", this, SLOT( slotMapProjection() ) )
        << i18n("&Gnomonic" )
        << QKeySequence("F10" )
        << AddToGroup(projectionGroup)
        << Checked(Options::projection() == Projector::Gnomonic);

    //Settings Menu:
    //Info Boxes option actions
    QAction * kaBoxes = actionCollection()->add<KToggleAction>("show_boxes" )
        << i18nc("Show the information boxes", "Show &Info Boxes")
        << Checked( Options::showInfoBoxes() );
    connect( kaBoxes, SIGNAL(toggled(bool)), map(), SLOT(slotToggleInfoboxes(bool)));
    kaBoxes->setChecked( Options::showInfoBoxes() );

    ka = actionCollection()->add<KToggleAction>("show_time_box")
        << i18nc("Show time-related info box", "Show &Time Box");
    connect(kaBoxes, SIGNAL( toggled(bool) ), ka,    SLOT( setEnabled(bool) ) );
    connect(ka,      SIGNAL( toggled(bool) ), map(), SLOT( slotToggleTimeBox(bool)));
    ka->setChecked( Options::showTimeBox() );
    ka->setEnabled( Options::showInfoBoxes() );

    ka = actionCollection()->add<KToggleAction>("show_focus_box")
        << i18nc("Show focus-related info box", "Show &Focus Box");
    connect(kaBoxes, SIGNAL( toggled(bool) ), ka,    SLOT( setEnabled(bool) ) );
    connect(ka,      SIGNAL( toggled(bool) ), map(), SLOT( slotToggleFocusBox(bool)));
    ka->setChecked( Options::showFocusBox() );
    ka->setEnabled( Options::showInfoBoxes() );

    ka = actionCollection()->add<KToggleAction>("show_location_box")
        << i18nc("Show location-related info box", "Show &Location Box");
    connect(kaBoxes, SIGNAL( toggled(bool) ), ka,    SLOT( setEnabled(bool) ) );
    connect(ka,      SIGNAL( toggled(bool) ), map(), SLOT( slotToggleGeoBox(bool)));
    ka->setChecked( Options::showGeoBox() );
    ka->setEnabled( Options::showInfoBoxes() );


    //Toolbar options
    newToggleAction( actionCollection(), "show_mainToolBar", i18n("Show Main Toolbar"),
                     toolBar("kstarsToolBar"), SLOT(setVisible(bool)));
    newToggleAction( actionCollection(), "show_viewToolBar", i18n("Show View Toolbar"),
                     toolBar( "viewToolBar" ), SLOT(setVisible(bool)));

    //Statusbar view options
    newToggleAction( actionCollection(), "show_statusBar", i18n("Show Statusbar"),
                     this, SLOT(slotShowGUIItem(bool)));
    newToggleAction( actionCollection(), "show_sbAzAlt",   i18n("Show Az/Alt Field"),
                     this, SLOT(slotShowGUIItem(bool)));
    newToggleAction( actionCollection(), "show_sbRADec",   i18n("Show RA/Dec Field"),
                     this, SLOT(slotShowGUIItem(bool)));
    newToggleAction( actionCollection(), "show_sbJ2000RADec",   i18n("Show J2000.0 RA/Dec Field"),
                     this, SLOT(slotShowGUIItem(bool)));

    //Color scheme actions.  These are added to the "colorschemes" KActionMenu.
    colorActionMenu = actionCollection()->add<KActionMenu>("colorschemes" );
    colorActionMenu->setText( i18n("C&olor Schemes" ) );
    addColorMenuItem( i18n("&Classic" ), "cs_classic" );
    addColorMenuItem( i18n("&Star Chart" ), "cs_chart" );
    addColorMenuItem( i18n("&Night Vision" ), "cs_night" );
    addColorMenuItem( i18n("&Moonless Night" ), "cs_moonless-night" );

    //Add any user-defined color schemes:
<<<<<<< HEAD
    QFile file( KSPaths::locate(QStandardPaths::DataLocation, "colors.dat" ) ); //determine filename in local user KDE directory tree.
=======
    QFile file( KSPaths::locate(QStandardPaths::GenericDataLocation, "colors.dat" ) ); //determine filename in local user KDE directory tree.
>>>>>>> 3d64057a
    if ( file.exists() && file.open( QIODevice::ReadOnly ) ) {
        QTextStream stream( &file );
        while ( !stream.atEnd() ) {
            QString line = stream.readLine();
            QString schemeName = line.left( line.indexOf( ':' ) );
            QString actionname = "cs_" + line.mid( line.indexOf( ':' ) +1, line.indexOf( '.' ) - line.indexOf( ':' ) - 1 );
            addColorMenuItem( i18n( schemeName.toLocal8Bit() ), actionname.toLocal8Bit() );
        }
        file.close();
    }

    //Add FOV Symbol actions
    fovActionMenu = actionCollection()->add<KActionMenu>("fovsymbols" );
    fovActionMenu->setText( i18n("&FOV Symbols" ) );
    fovActionMenu->setDelayed(false);
    fovActionMenu->setIcon(QIcon::fromTheme("crosshairs"));
    repopulateFOV();

    actionCollection()->addAction("geolocation", this, SLOT( slotGeoLocator() ) )
        << i18nc("Location on Earth", "&Geographic..." )
        << QIcon::fromTheme("applications-internet" )
        << QKeySequence( Qt::CTRL+Qt::Key_G );
    actionCollection()->addAction( KStandardAction::Preferences, "configure", this, SLOT( slotViewOps() ) );
    actionCollection()->addAction("startwizard", this, SLOT( slotWizard() ) )
        << i18n("Startup Wizard..." )
        << QIcon::fromTheme("tools-wizard" );

    // Updates actions
    actionCollection()->addAction( "update_comets", this, SLOT( slotUpdateComets() ) )
        << i18n( "Update comets orbital elements" );
    actionCollection()->addAction( "update_asteroids", this, SLOT( slotUpdateAsteroids() ) )
        << i18n( "Update asteroids orbital elements" );
    actionCollection()->addAction("update_supernovae", this, SLOT(slotUpdateSupernovae() ) )
        << i18n( "Update Recent Supernovae data" );
    actionCollection()->addAction("update_satellites", this, SLOT(slotUpdateSatellites() ) )
        << i18n( "Update satellites orbital elements" );

    //Tools Menu:
    actionCollection()->addAction("astrocalculator", this, SLOT( slotCalculator() ) )
        << i18n("Calculator")
        << QIcon::fromTheme("accessories-calculator" )
        << QKeySequence( Qt::CTRL+Qt::Key_C );

   /* FIXME Enable once port to KF5 is complete for moonphasetool
    actionCollection()->addAction("moonphasetool", this, SLOT( slotMoonPhaseTool() ) )
        << i18n("Moon Phase Calendar");
   */

    actionCollection()->addAction("obslist", this, SLOT( slotObsList() ) )
        << i18n("Observation Planner")
        << QKeySequence( Qt::CTRL+Qt::Key_L );

    actionCollection()->addAction("altitude_vs_time", this, SLOT( slotAVT() ) )
        << i18n("Altitude vs. Time")
        << QKeySequence( Qt::CTRL+Qt::Key_A );


    actionCollection()->addAction("whats_up_tonight", this, SLOT( slotWUT() ) )
        << i18n("What's up Tonight")
        << QKeySequence(Qt::CTRL+Qt::Key_U );

    //FIXME Port to QML2
    //#if 0
    actionCollection()->addAction("whats_interesting", this, SLOT( slotWISettings() ) )
        << i18n("What's Interesting...")
        << QKeySequence(Qt::CTRL+Qt::Key_W );
    //#endif

    actionCollection()->addAction("skycalendar", this, SLOT( slotCalendar() ) )
        << i18n("Sky Calendar");

#ifdef HAVE_INDI
        actionCollection()->addAction("ekos", this, SLOT( slotEkos() ) )
            << i18n("Ekos")
            << QKeySequence(Qt::CTRL+Qt::Key_K );
#endif

//FIXME: implement glossary
//     ka = actionCollection()->addAction("glossary");
//     ka->setText( i18n("Glossary...") );
//     ka->setShortcuts( QKeySequence(Qt::CTRL+Qt::Key_K ) );
//     connect( ka, SIGNAL( triggered() ), this, SLOT( slotGlossary() ) );

    actionCollection()->addAction("scriptbuilder", this, SLOT( slotScriptBuilder() ) )
        << i18n("Script Builder")
        << QKeySequence(Qt::CTRL+Qt::Key_B );
    actionCollection()->addAction("solarsystem", this, SLOT( slotSolarSystem() ) )
        << i18n("Solar System")
        << QKeySequence(Qt::CTRL+Qt::Key_Y );
    actionCollection()->addAction("jmoontool", this, SLOT( slotJMoonTool() ) )
        << i18n("Jupiter's Moons")
        << QKeySequence(Qt::CTRL+Qt::Key_J );
    actionCollection()->addAction("flagmanager", this, SLOT( slotFlagManager() ) )
        << i18n("Flags");

    actionCollection()->addAction("equipmentwriter", this, SLOT( slotEquipmentWriter() ) )
        << i18n("List your &Equipment...")
        << QKeySequence( Qt::CTRL+Qt::Key_0 );
    actionCollection()->addAction("manageobserver", this, SLOT( slotObserverManager() ) )
        << i18n( "Manage Observer..." )
        << QKeySequence( Qt::CTRL+Qt::Key_1 );    

    //TODO only enable it when finished
    actionCollection()->addAction("artificialhorizon", this, SLOT(slotHorizonManager()) )
        << i18n( "Artificial Horizon..." );

    // ==== observation menu ================
    ka = actionCollection()->addAction("execute", this, SLOT( slotExecute() ) )
        << i18n( "Execute the session Plan..." )
        << QKeySequence( Qt::CTRL+Qt::Key_2 );

    // ==== devices Menu ================
#ifdef HAVE_INDI
#ifndef Q_OS_WIN
        actionCollection()->addAction("telescope_wizard", this, SLOT( slotTelescopeWizard() ) )
            << i18n("Telescope Wizard...")
            << QIcon::fromTheme("tools-wizard" );
#endif
        actionCollection()->addAction("device_manager", this, SLOT( slotINDIDriver() ) )
            << i18n("Device Manager...")
            << QIcon::fromTheme("network-server" )
            << QKeySequence(Qt::CTRL+Qt::Key_D);
        ka = actionCollection()->addAction("indi_cpl", this, SLOT( slotINDIPanel() ) )
            << i18n("INDI Control Panel...");
        ka->setEnabled(false);
#else
    //FIXME need to disable/hide devices submenu in the tools menu. It is created from the kstarsui.rc file
    //but I don't know how to hide/disable it yet. menuBar()->findChildren<QMenu *>() does not return any children that I can
    //iterate over. Anyway to resolve this?
#endif

    //Help Menu:
    actionCollection()->addAction( KStandardAction::TipofDay, "help_tipofday", this, SLOT( slotTipOfDay() ) )
	->setWhatsThis(i18n("Displays the Tip of the Day"));

    //	KStandardAction::help(this, SLOT( appHelpActivated() ), actionCollection(), "help_contents" );

    //Add timestep widget for toolbar
    m_TimeStepBox = new TimeStepBox( toolBar("kstarsToolBar") );
    // Add a tool tip to TimeStep describing the weird nature of time steps
    QString TSBToolTip = i18nc( "Tooltip describing the nature of the time step control", "Use this to set the rate at which time in the simulation flows.\nFor time step \'X\' up to 10 minutes, time passes at the rate of \'X\' per second.\nFor time steps larger than 10 minutes, frames are displayed at an interval of \'X\'." );
    m_TimeStepBox->setToolTip( TSBToolTip );
    m_TimeStepBox->tsbox()->setToolTip( TSBToolTip );
    QWidgetAction *wa = new QWidgetAction(this);
    wa->setDefaultWidget(m_TimeStepBox);
    ka = actionCollection()->addAction("timestep_control",wa)
        << i18n("Time step control");

    // ==== viewToolBar actions ================
    actionCollection()->add<KToggleAction>("show_stars", this, SLOT( slotViewToolBar() ) )
        << i18nc("Toggle Stars in the display", "Stars" )
        << QIcon::fromTheme("kstars_stars" )
        << ToolTip( i18n("Toggle stars") );
    actionCollection()->add<KToggleAction>("show_deepsky", this, SLOT( slotViewToolBar() ) )
        << i18nc("Toggle Deep Sky Objects in the display", "Deep Sky" )
        << QIcon::fromTheme("kstars_deepsky" )
        << ToolTip( i18n("Toggle deep sky objects") );
    actionCollection()->add<KToggleAction>("show_planets", this, SLOT( slotViewToolBar() ) )
        << i18nc("Toggle Solar System objects in the display", "Solar System" )
        << QIcon::fromTheme("kstars_planets" )
        << ToolTip( i18n("Toggle Solar system objects") );
    actionCollection()->add<KToggleAction>("show_clines", this, SLOT( slotViewToolBar() ) )
        << i18nc("Toggle Constellation Lines in the display", "Const. Lines" )
        << QIcon::fromTheme("kstars_clines" )
        << ToolTip( i18n("Toggle constellation lines") );
    actionCollection()->add<KToggleAction>("show_cnames", this, SLOT( slotViewToolBar() ) )
        << i18nc("Toggle Constellation Names in the display", "Const. Names" )
        << QIcon::fromTheme("kstars_cnames" )
        << ToolTip( i18n("Toggle constellation names") );
    actionCollection()->add<KToggleAction>("show_cbounds", this, SLOT( slotViewToolBar() ) )
        << i18nc("Toggle Constellation Boundaries in the display", "C. Boundaries" )
        << QIcon::fromTheme("kstars_cbound" )
        << ToolTip( i18n("Toggle constellation boundaries") );
    actionCollection()->add<KToggleAction>("show_constellationart", this, SLOT( slotViewToolBar() ) )
        << xi18nc("Toggle Constellation Art in the display", "C. Art (BETA)" )
        << QIcon::fromTheme("kstars_constellationart" )
        << ToolTip( xi18n("Toggle constellation art (BETA)") );
    actionCollection()->add<KToggleAction>("show_mw", this, SLOT( slotViewToolBar() ) )
        << i18nc("Toggle Milky Way in the display", "Milky Way" )
        << QIcon::fromTheme("kstars_mw" )
        << ToolTip( i18n("Toggle milky way") );
    actionCollection()->add<KToggleAction>("show_equatorial_grid", this, SLOT( slotViewToolBar() ) )
        << i18nc("Toggle Equatorial Coordinate Grid in the display", "Equatorial coord. grid" )
        << QIcon::fromTheme("kstars_grid" )
        << ToolTip( i18n("Toggle equatorial coordinate grid") );
    actionCollection()->add<KToggleAction>("show_horizontal_grid", this, SLOT( slotViewToolBar() ) )
        << i18nc("Toggle Horizontal Coordinate Grid in the display", "Horizontal coord. grid" )
        << QIcon::fromTheme("kstars_hgrid" )
        << ToolTip( i18n("Toggle horizontal coordinate grid") );
    actionCollection()->add<KToggleAction>("show_horizon", this, SLOT( slotViewToolBar() ) )
        << i18nc("Toggle the opaque fill of the ground polygon in the display", "Ground" )
        << QIcon::fromTheme("kstars_horizon" )
        << ToolTip( i18n("Toggle opaque ground") );
    actionCollection()->add<KToggleAction>("show_flags", this, SLOT( slotViewToolBar() ) )
        << i18nc("Toggle flags in the display", "Flags" )
        << QIcon::fromTheme("kstars_flag" )
        << ToolTip( i18n("Toggle flags") );
    actionCollection()->add<KToggleAction>("show_satellites", this, SLOT( slotViewToolBar() ) )
        << i18nc("Toggle satellites in the display", "Satellites" )
        << QIcon::fromTheme("kstars_satellites" )
        << ToolTip( i18n("Toggle satellites") );
    actionCollection()->add<KToggleAction>("show_supernovae", this, SLOT( slotViewToolBar() ) )
        << i18nc("Toggle supernovae in the display", "Supernovae" )
        << QIcon::fromTheme("kstars_supernovae" )
        << ToolTip( i18n("Toggle supernovae") );

#ifdef HAVE_INDI
    // ==== INDIToolBar actions ================
    actionCollection()->add<KToggleAction>("show_ekos", this, SLOT( slotINDIToolBar() ) )
        << i18nc("Toggle Ekos in the display", "Ekos" )
        << QIcon::fromTheme("kstars_ekos" )
        << ToolTip( i18n("Toggle Ekos") );
    ka = actionCollection()->add<KToggleAction>("show_control_panel", this, SLOT( slotINDIToolBar() ) )
        << i18nc("Toggle the INDI Control Panel in the display", "INDI Control Panel" )
        << QIcon::fromTheme("kstars_indi" )
        << ToolTip( i18n("Toggle INDI Control Panel") );
    ka->setEnabled(false);
    ka = actionCollection()->add<KToggleAction>("show_fits_viewer", this, SLOT( slotINDIToolBar() ) )
        << i18nc("Toggle the FITS Viewer in the display", "FITS Viewer" )
        << QIcon::fromTheme("kstars_fitsviewer" )
        << ToolTip( i18n("Toggle FITS Viewer") );
    ka->setEnabled(false);
    /*actionCollection()->add<KToggleAction>("show_device_manager", this, SLOT( slotINDIToolBar() ) )
        << i18nc("Toggle the device manager in the display", "Device Manager" )
        << QIcon::fromTheme("computer" )
        << ToolTip( i18n("Toggle Device Manager") );*/
#endif

    if (Options::fitsDir().isEmpty())
        Options::setFitsDir(QDir:: homePath());
}

void KStars::repopulateFOV() {
    // Read list of all FOVs
    qDeleteAll( data()->availFOVs );
    data()->availFOVs = FOV::readFOVs();
    data()->syncFOV();

    // Iterate through FOVs
    fovActionMenu->menu()->clear();
    foreach(FOV* fov, data()->availFOVs) {
        KToggleAction *kta = actionCollection()->add<KToggleAction>( fov->name() );
        kta->setText( fov->name() );
        if( Options::fOVNames().contains( fov->name() ) ) {
            kta->setChecked(true);
        }
        fovActionMenu->addAction( kta );
        connect( kta, SIGNAL( toggled( bool ) ), this, SLOT( slotTargetSymbol(bool) ) );
    }
    // Add menu bottom
    QAction * ka = actionCollection()->addAction("edit_fov",  this, SLOT( slotFOVEdit() ) )
        << i18n("Edit FOV Symbols...");
    fovActionMenu->addSeparator();
    fovActionMenu->addAction( ka );
}

void KStars::initStatusBar() {

    statusBar()->showMessage( i18n( " Welcome to KStars " ));

    QString s = "000d 00m 00s,   +00d 00\' 00\""; //only need this to set the width
    if ( Options::showAltAzField() )
    {
        AltAzField.setText(s);
        statusBar()->insertPermanentWidget(0, &AltAzField);
    }

    if ( Options::showRADecField() )
    {
        RADecField.setText(s);
        statusBar()->insertPermanentWidget(1, &RADecField);
    }

    if ( Options::showJ2000RADecField() )
    {
        J2000RADecField.setText(s);
        statusBar()->insertPermanentWidget(1, &J2000RADecField);
    }

    if ( ! Options::showStatusBar() )
        statusBar()->hide();

}

void KStars::datainitFinished() {
    //Time-related connections
    connect( data()->clock(), SIGNAL( timeAdvanced() ),
             this, SLOT( updateTime() ) );
    connect( data()->clock(), SIGNAL( timeChanged() ),
             this, SLOT( updateTime() ) );

    //Add GUI elements to main window
    buildGUI();

    connect( data()->clock(), SIGNAL( scaleChanged( float ) ),
             map(), SLOT( slotClockSlewing() ) );

    connect( data(),   SIGNAL(skyUpdate(bool)),            map(),  SLOT( forceUpdateNow() ) );
    connect( m_TimeStepBox, SIGNAL( scaleChanged(float) ), data(), SLOT( setTimeDirection( float ) ) );
    connect( m_TimeStepBox, SIGNAL( scaleChanged(float) ), data()->clock(), SLOT( setClockScale( float )) );
    connect( m_TimeStepBox, SIGNAL( scaleChanged(float) ), map(),  SLOT( setFocus() ) );

    //m_equipmentWriter = new EquipmentWriter();
    //m_observerAdd = new ObserverAdd;

    //Do not start the clock if "--paused" specified on the cmd line
    if ( StartClockRunning )
        data()->clock()->start();

    // Connect cache function for Find dialog
    connect( data(), SIGNAL( clearCache() ), this,
             SLOT( clearCachedFindDialog() ) );

    //Propagate config settings
    applyConfig( false );

    //show the window.  must be before kswizard and messageboxes
    show();

    //Initialize focus
    initFocus();

    data()->setFullTimeUpdate();
    updateTime();

    //If this is the first startup, show the wizard
    if ( Options::runStartupWizard() ) {
        slotWizard();
    }

    //Show TotD
    KTipDialog::showTip(this, "kstars/tips");

    //DEBUG
    qDebug() << "The current Date/Time is: " << KStarsDateTime::currentDateTime().toString();

}

void KStars::initFocus() {
    //Case 1: tracking on an object
    if ( Options::isTracking() && Options::focusObject() != i18n("nothing") ) {
        SkyObject *oFocus;
        if ( Options::focusObject() == i18n("star") ) {
            SkyPoint p( Options::focusRA(), Options::focusDec() );
            double maxrad = 1.0;

            oFocus = data()->skyComposite()->starNearest( &p, maxrad );
        } else {
            oFocus = data()->objectNamed( Options::focusObject() );
        }

        if ( oFocus ) {
            map()->setFocusObject( oFocus );
            map()->setClickedObject( oFocus );
            map()->setFocusPoint( oFocus );
        } else {
            qWarning() << "Cannot center on "
                       << Options::focusObject()
                       << ": no object found." << endl;
        }

    //Case 2: not tracking, and using Alt/Az coords.  Set focus point using
    //FocusRA as the Azimuth, and FocusDec as the Altitude
    } else if ( ! Options::isTracking() && Options::useAltAz() ) {
        SkyPoint pFocus;
        pFocus.setAz( Options::focusRA() );
        pFocus.setAlt( Options::focusDec() );
        pFocus.HorizontalToEquatorial( data()->lst(), data()->geo()->lat() );
        map()->setFocusPoint( &pFocus );

    //Default: set focus point using FocusRA as the RA and
    //FocusDec as the Dec
    } else {
        SkyPoint pFocus( Options::focusRA(), Options::focusDec() );
        pFocus.EquatorialToHorizontal( data()->lst(), data()->geo()->lat() );
        map()->setFocusPoint( &pFocus );
    }
    data()->setSnapNextFocus();
    map()->setDestination( *map()->focusPoint() );
    map()->setFocus( map()->destination() );

    map()->showFocusCoords();

    //Check whether initial position is below the horizon.
    if ( Options::useAltAz() && Options::showGround() &&
            map()->focus()->alt().Degrees() < -1.0 ) {
        QString caption = i18n( "Initial Position is Below Horizon" );
        QString message = i18n( "The initial position is below the horizon.\nWould you like to reset to the default position?" );
        if ( KMessageBox::warningYesNo( this, message, caption,
                                        KGuiItem(i18n("Reset Position")), KGuiItem(i18n("Do Not Reset")), "dag_start_below_horiz" ) == KMessageBox::Yes ) {
            map()->setClickedObject( NULL );
            map()->setFocusObject( NULL );
            Options::setIsTracking( false );

            data()->setSnapNextFocus(true);

            SkyPoint DefaultFocus;
            DefaultFocus.setAz( 180.0 );
            DefaultFocus.setAlt( 45.0 );
            DefaultFocus.HorizontalToEquatorial( data()->lst(), data()->geo()->lat() );
            map()->setDestination( DefaultFocus );
        }
    }

    //If there is a focusObject() and it is a SS body, add a temporary Trail
    if ( map()->focusObject() && map()->focusObject()->isSolarSystem()
            && Options::useAutoTrail() ) {
        ((KSPlanetBase*)map()->focusObject())->addToTrail();
        data()->temporaryTrail = true;
    }
}

void KStars::buildGUI() {
    //create the texture manager
    TextureManager::Create();
    //create the skymap
    m_SkyMap = SkyMap::Create();
    connect(m_SkyMap, SIGNAL(mousePointChanged(SkyPoint*)), SLOT(slotShowPositionBar(SkyPoint*)));
    connect(m_SkyMap, SIGNAL(zoomChanged()),                SLOT(slotZoomChanged()));
    setCentralWidget( m_SkyMap );

    //Initialize menus, toolbars, and statusbars
    initStatusBar();
    initActions();

    setupGUI(StandardWindowOptions (Default & ~Create));

    createGUI("kstarsui.rc");

    //get focus of keyboard and mouse actions (for example zoom in with +)
    map()->QWidget::setFocus();
    resize( Options::windowWidth(), Options::windowHeight() );

    // check zoom in/out buttons
    if ( Options::zoomFactor() >= MAXZOOM ) actionCollection()->action("zoom_in")->setEnabled( false );
    if ( Options::zoomFactor() <= MINZOOM ) actionCollection()->action("zoom_out")->setEnabled( false );
}<|MERGE_RESOLUTION|>--- conflicted
+++ resolved
@@ -331,11 +331,7 @@
     addColorMenuItem( i18n("&Moonless Night" ), "cs_moonless-night" );
 
     //Add any user-defined color schemes:
-<<<<<<< HEAD
-    QFile file( KSPaths::locate(QStandardPaths::DataLocation, "colors.dat" ) ); //determine filename in local user KDE directory tree.
-=======
     QFile file( KSPaths::locate(QStandardPaths::GenericDataLocation, "colors.dat" ) ); //determine filename in local user KDE directory tree.
->>>>>>> 3d64057a
     if ( file.exists() && file.open( QIODevice::ReadOnly ) ) {
         QTextStream stream( &file );
         while ( !stream.atEnd() ) {
