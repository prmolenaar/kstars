--- conflicted
+++ resolved
@@ -1,10 +1,7 @@
 add_subdirectory(data)
 add_subdirectory(icons)
 add_subdirectory(htmesh)
-<<<<<<< HEAD
 add_subdirectory(tools/skyguide)
-=======
->>>>>>> d0ab8b97
 
 if (${KF5_VERSION} VERSION_EQUAL 5.18.0 OR ${KF5_VERSION} VERSION_GREATER 5.18.0)
     SET(HAVE_KF5WIT 1)
@@ -29,25 +26,6 @@
     ${kstars_SOURCE_DIR}/kstars/time
 )
 
-<<<<<<< HEAD
-if (CFITSIO_FOUND)
-    set (fits_SRCS
-         fitsviewer/fitshistogram.cpp
-         fitsviewer/fitsdata.cpp
-         fitsviewer/fitsview.cpp
-         fitsviewer/fitsviewer.cpp
-         fitsviewer/fitstab.cpp
-         fitsviewer/fitsdebayer.cpp
-         fitsviewer/bayer.c
-    )
-
-    set (fitsui_SRCS
-         fitsviewer/fitsheaderdialog.ui
-         fitsviewer/statform.ui
-         fitsviewer/fitsdebayer.ui
-         indi/streamform.ui
-         fitsviewer/fitshistogramui.ui
-=======
 if(CFITSIO_FOUND)
     set(fits_SRCS
         fitsviewer/fitshistogram.cpp
@@ -65,40 +43,11 @@
         fitsviewer/fitsdebayer.ui
         indi/streamform.ui
         fitsviewer/fitshistogramui.ui
->>>>>>> d0ab8b97
     )
 
     include_directories(${CFITSIO_INCLUDE_DIR})
 endif(CFITSIO_FOUND)
 
-<<<<<<< HEAD
-if (INDI_FOUND)
-    set (indi_SRCS
-         indi/drivermanager.cpp
-         indi/servermanager.cpp
-         indi/clientmanager.cpp
-         indi/guimanager.cpp
-         indi/driverinfo.cpp
-         indi/deviceinfo.cpp
-         indi/indidevice.cpp
-         indi/indigroup.cpp
-         indi/indiproperty.cpp
-         indi/indielement.cpp
-         indi/indistd.cpp
-         indi/indilistener.cpp
-         indi/inditelescope.cpp
-         indi/indiccd.cpp
-         indi/indifocuser.cpp
-         indi/indifilter.cpp
-         indi/indidome.cpp
-         indi/indiweather.cpp
-         indi/indicap.cpp
-         indi/indilightbox.cpp
-         indi/indidbus.cpp
-         indi/opsindi.cpp
-         indi/telescopewizardprocess.cpp
-         indi/streamwg.cpp
-=======
 if(INDI_FOUND)
     set(indi_SRCS
         indi/drivermanager.cpp
@@ -126,7 +75,6 @@
         indi/telescopewizardprocess.cpp
         indi/streamwg.cpp
         indi/indiwebmanager.cpp
->>>>>>> d0ab8b97
     )
 
     set(indiui_SRCS
@@ -138,52 +86,6 @@
     )
 
     if (CFITSIO_FOUND)
-<<<<<<< HEAD
-       set(ekosui_SRCS
-           ekos/scheduler.ui
-           ekos/mosaic.ui
-           ekos/opsekos.ui
-           ekos/ekosmanager.ui
-           ekos/capture.ui
-           ekos/calibrationoptions.ui
-           ekos/align.ui
-           ekos/focus.ui
-           ekos/guide.ui
-           ekos/mount.ui
-           ekos/profileeditor.ui
-           ekos/guide/guider.ui
-           ekos/guide/rcalibration.ui
-        )
-
-       set(ekos_SRCS
-           ekos/schedulerjob.cpp
-           ekos/scheduler.cpp
-           ekos/mosaic.cpp
-           ekos/ekosmanager.cpp
-           ekos/capture.cpp
-           ekos/sequencejob.cpp
-           ekos/focus.cpp
-           ekos/guide.cpp
-           ekos/phd2.cpp
-           ekos/align.cpp
-           ekos/mount.cpp
-           ekos/dome.cpp
-           ekos/weather.cpp
-           ekos/dustcap.cpp
-           ekos/astrometryparser.cpp
-           ekos/offlineastrometryparser.cpp
-           ekos/onlineastrometryparser.cpp
-           ekos/profileeditor.cpp
-           ekos/opsekos.cpp
-           ekos/QProgressIndicator.cpp
-           ekos/guide/common.cpp
-           ekos/guide/gmath.cpp
-           ekos/guide/guider.cpp
-           ekos/guide/matr.cpp
-           ekos/guide/rcalibration.cpp
-           ekos/guide/scroll_graph.cpp
-           ekos/guide/vect.cpp
-=======
         set(ekosui_SRCS
             ekos/scheduler.ui
             ekos/mosaic.ui
@@ -228,22 +130,12 @@
             ekos/guide/rcalibration.cpp
             ekos/guide/scroll_graph.cpp
             ekos/guide/vect.cpp
->>>>>>> d0ab8b97
         )
     endif(CFITSIO_FOUND)
 
     include_directories(${INDI_INCLUDE_DIR})
 endif(INDI_FOUND)
 
-<<<<<<< HEAD
-if (WCSLIB_FOUND)
-    include_directories( ${WCSLIB_INCLUDE_DIR} )
-endif (WCSLIB_FOUND)
-
-if (XPLANET_FOUND)
-    set (xplanet_SRCS
-         xplanet/opsxplanet.cpp
-=======
 if(WCSLIB_FOUND)
   include_directories( ${WCSLIB_INCLUDE_DIR} )
 endif(WCSLIB_FOUND)
@@ -251,24 +143,11 @@
 if(XPLANET_FOUND)
     set(xplanet_SRCS
         xplanet/opsxplanet.cpp
->>>>>>> d0ab8b97
     )
 
     set(xplanetui_SRCS
         xplanet/opsxplanet.ui
     )
-<<<<<<< HEAD
-endif (XPLANET_FOUND)
-
-#FIXME Enable OpenGL Later
-#if (OPENGL_FOUND)
-#  include_directories(${OPENGL_INCLUDE_DIRS})
-#  set(kstars_gl_SRCS
-#    skyglpainter.cpp skymapgldraw.cpp
-#    )
-#  add_definitions(-DHAVE_OPENGL)
-#endif(OPENGL_FOUND)
-=======
 endif(XPLANET_FOUND)
 
 #FIXME Enable OpenGL Later
@@ -280,7 +159,6 @@
 #    )
 #    add_definitions(-DHAVE_OPENGL)
 #endif( OPENGL_FOUND )
->>>>>>> d0ab8b97
 
 ########### next target ###############
 set(libkstarstools_SRCS
@@ -318,15 +196,11 @@
     tools/flagmanager.cpp
     tools/horizonmanager.cpp
 
-<<<<<<< HEAD
     tools/skyguide/skyguidemgr.cpp
     tools/skyguide/skyguideobject.cpp
     tools/skyguide/skyguideview.cpp
     tools/skyguide/skyguidewriter.cpp
 
-
-=======
->>>>>>> d0ab8b97
     #FIXME Port to KF5
     #tools/moonphasetool.cpp
 
@@ -336,11 +210,7 @@
     tools/starhopperdialog.cpp
 )
 
-<<<<<<< HEAD
-if (${KF5_VERSION} VERSION_EQUAL 5.18.0 OR ${KF5_VERSION} VERSION_GREATER 5.18.0)
-=======
 if(${KF5_VERSION} VERSION_EQUAL 5.18.0 OR ${KF5_VERSION} VERSION_GREATER 5.18.0)
->>>>>>> d0ab8b97
     set(libkstarstools_SRCS
         ${libkstarstools_SRCS}
         tools/whatsinteresting/skyobjlistmodel.cpp
@@ -373,10 +243,7 @@
     tools/argwaitforkey.ui
     tools/argzoom.ui
     tools/conjunctions.ui
-<<<<<<< HEAD
-=======
-
->>>>>>> d0ab8b97
+
     tools/modcalcangdist.ui
     tools/modcalcapcoord.ui
     tools/modcalcaltaz.ui
@@ -389,10 +256,7 @@
     tools/modcalcplanets.ui
     tools/modcalcsidtime.ui
     tools/modcalcvlsr.ui
-<<<<<<< HEAD
-=======
-
->>>>>>> d0ab8b97
+
     tools/observinglist.ui
     tools/obslistwizard.ui
     tools/optionstreeview.ui
@@ -404,12 +268,10 @@
     tools/flagmanager.ui
     tools/starhopperdialog.ui
     tools/horizonmanager.ui
-<<<<<<< HEAD
+
     tools/skyguide/skyguideauthor.ui
     tools/skyguide/skyguideslide.ui
     tools/skyguide/skyguidewriter.ui
-=======
->>>>>>> d0ab8b97
 )
 
 if (${KF5_VERSION} VERSION_EQUAL 5.18.0 OR ${KF5_VERSION} VERSION_GREATER 5.18.0)
@@ -477,33 +339,18 @@
     widgets/timestepbox.cpp
     widgets/timeunitbox.cpp
     widgets/infoboxwidget.cpp
-<<<<<<< HEAD
-    # widgets/genericcalendarwidget.cpp
-    # widgets/moonphasecalendarwidget.cpp
-=======
 #    widgets/genericcalendarwidget.cpp
 #    widgets/moonphasecalendarwidget.cpp
->>>>>>> d0ab8b97
     widgets/kshelplabel.cpp
     widgets/unitspinboxwidget.cpp
 )
 
 ki18n_wrap_ui(libkstarswidgets_SRCS
-<<<<<<< HEAD
-    # widgets/genericcalendarwidget.ui
-    widgets/unitspinboxwidget.ui
-)
-
-set(kstars_KCFG_SRCS
-    Options.kcfgc
-)
-=======
 #    widgets/genericcalendarwidget.ui
     widgets/unitspinboxwidget.ui
 )
 
 set(kstars_KCFG_SRCS Options.kcfgc)
->>>>>>> d0ab8b97
 
 set(kstars_options_SRCS
     options/opsadvanced.cpp
@@ -535,11 +382,7 @@
     skyobjects/ksmoon.cpp
     skyobjects/ksplanetbase.cpp
     skyobjects/ksplanet.cpp
-<<<<<<< HEAD
-    #skyobjects/kspluto.cpp
-=======
 #    skyobjects/kspluto.cpp
->>>>>>> d0ab8b97
     skyobjects/kssun.cpp
     skyobjects/skyline.cpp
     skyobjects/skyobject.cpp
@@ -611,10 +454,7 @@
     auxiliary/kswizard.cpp
     auxiliary/qcustomplot.cpp
     auxiliary/profileinfo.cpp
-<<<<<<< HEAD
-=======
     auxiliary/filedownloader.cpp
->>>>>>> d0ab8b97
     time/simclock.cpp
     time/kstarsdatetime.cpp
     time/timezonerule.cpp
@@ -726,7 +566,6 @@
 kconfig_add_kcfg_files(kstars_SRCS ${kstars_KCFG_SRCS})
 
 ki18n_wrap_ui(kstars_SRCS
-<<<<<<< HEAD
     ${indiui_SRCS}
     ${ui_SRCS}
     ${fitsui_SRCS}
@@ -734,9 +573,6 @@
     ${xplanetui_SRCS}
     ${kstars_optionsui_SRCS}
     ${kstars_dialogsui_SRCS}
-=======
-    ${indiui_SRCS} ${ui_SRCS} ${fitsui_SRCS} ${ekosui_SRCS} ${xplanetui_SRCS} ${kstars_optionsui_SRCS} ${kstars_dialogsui_SRCS}
->>>>>>> d0ab8b97
     ${printingui_SRCS}
     auxiliary/thumbnailpicker.ui
     auxiliary/thumbnaileditor.ui
@@ -752,21 +588,14 @@
 target_link_libraries(KStarsLib
     LibKSDataHandlers
     htmesh
-<<<<<<< HEAD
     KF5::Archive
-=======
->>>>>>> d0ab8b97
     KF5::Crash
     KF5::I18n
     KF5::NewStuff
     KF5::KIOFileWidgets
     KF5::WidgetsAddons
     KF5::Plotting
-<<<<<<< HEAD
     KF5::IconThemes
-=======
-#    KF5::IconThemes
->>>>>>> d0ab8b97
     Qt5::Gui
     Qt5::PrintSupport
     Qt5::Sql
@@ -780,27 +609,6 @@
     target_link_libraries(KStarsLib m)
 endif(NOT WIN32)
 
-<<<<<<< HEAD
-if (CFITSIO_FOUND)
-    target_link_libraries(KStarsLib ${CFITSIO_LIBRARIES})
-endif (CFITSIO_FOUND)
-
-if (INDI_FOUND)
-    target_link_libraries(KStarsLib ${CMAKE_THREAD_LIBS_INIT} ${INDI_LIBRARIES} ${INDI_CLIENT_LIBRARIES} z)
-endif (INDI_FOUND)
-
-if (WCSLIB_FOUND)
-    target_link_libraries(KStarsLib ${WCSLIB_LIBRARIES})
-endif (WCSLIB_FOUND)
-
-# FIXME Enable OpenGL Later
-# if(OPENGL_FOUND)
-#     target_link_libraries(KStarsLib
-#                           ${OPENGL_LIBRARIES}
-#                           ${QT_QTOPENGL_LIBRARY}
-#     )
-# endif(OPENGL_FOUND)
-=======
 if(CFITSIO_FOUND)
     target_link_libraries(KStarsLib ${CFITSIO_LIBRARIES})
 endif(CFITSIO_FOUND)
@@ -826,7 +634,6 @@
 #    ${QT_QTOPENGL_LIBRARY}
 #    )
 #endif( OPENGL_FOUND )
->>>>>>> d0ab8b97
 
 target_link_libraries(kstars KStarsLib)
 
@@ -834,27 +641,9 @@
 
 ########### install files ###############
 ecm_install_icons(${KDE_INSTALL_ICONDIR})
-<<<<<<< HEAD
-install(PROGRAMS org.kde.kstars.desktop  DESTINATION  ${KDE_INSTALL_APPDIR})
-install(FILES kstars.kcfg  DESTINATION  ${KDE_INSTALL_KCFGDIR})
-install(FILES kstars.knsrc  DESTINATION  ${KDE_INSTALL_CONFDIR})
-
-if (INDI_FOUND)
-    install(FILES kstarsui-indi.rc DESTINATION  ${KDE_INSTALL_KXMLGUI5DIR}/kstars RENAME kstarsui.rc)
-else (INDI_FOUND)
-    install(FILES kstarsui.rc DESTINATION  ${KDE_INSTALL_KXMLGUI5DIR}/kstars)
-endif(INDI_FOUND)
-
-install(FILES fitsviewer.rc  DESTINATION  ${KDE_INSTALL_KXMLGUI5DIR}/kstars)
-
-if (WIN32)
-    install(FILES kstarsui-win.rc  DESTINATION  ${KDE_INSTALL_KXMLGUI5DIR}/kstars)
-endif (WIN32)
-=======
 install(PROGRAMS org.kde.kstars.desktop DESTINATION ${KDE_INSTALL_APPDIR})
 install(FILES kstars.kcfg DESTINATION ${KDE_INSTALL_KCFGDIR})
 install(FILES kstars.knsrc DESTINATION ${KDE_INSTALL_CONFDIR})
 install(FILES kstarsui.rc DESTINATION ${KDE_INSTALL_KXMLGUI5DIR}/kstars)
 install(FILES fitsviewer.rc DESTINATION ${KDE_INSTALL_KXMLGUI5DIR}/kstars)
->>>>>>> d0ab8b97
 install(FILES kstars.notifyrc DESTINATION ${KNOTIFYRC_INSTALL_DIR})