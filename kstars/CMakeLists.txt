--- conflicted
+++ resolved
@@ -152,7 +152,6 @@
 
 ########### next target ###############
 set(libkstarstools_SRCS
-<<<<<<< HEAD
     tools/altvstime.cpp
     tools/avtplotwidget.cpp
     tools/calendarwidget.cpp
@@ -206,62 +205,9 @@
     #tools/moonphasetool.cpp
     tools/starhopper.cpp
     tools/eyepiecefield.cpp
+    tools/exporteyepieceview.cpp
     tools/starhopperdialog.cpp
 )
-=======
-	tools/altvstime.cpp	
-	tools/avtplotwidget.cpp
-	tools/calendarwidget.cpp
-	tools/conjunctions.cpp	
-	tools/jmoontool.cpp
-	tools/ksconjunct.cpp
-        tools/eqplotwidget.cpp
-        tools/astrocalc.cpp
-        tools/modcalcangdist.cpp
-        tools/modcalcapcoord.cpp
-        tools/modcalcaltaz.cpp
-        tools/modcalcdaylength.cpp
-        tools/modcalceclipticcoords.cpp
-        tools/modcalcvizequinox.cpp
-        tools/modcalcgalcoord.cpp
-        tools/modcalcgeodcoord.cpp
-        tools/modcalcjd.cpp
-        tools/modcalcplanets.cpp
-        tools/modcalcsidtime.cpp
-        tools/modcalcvlsr.cpp
-        tools/observinglist.cpp
-        tools/obslistpopupmenu.cpp
-	tools/sessionsortfilterproxymodel.cpp
-	tools/obslistwizard.cpp
-	tools/planetviewer.cpp
-	tools/pvplotwidget.cpp
-	tools/scriptargwidgets.cpp
-	tools/scriptbuilder.cpp
-	tools/scriptfunction.cpp
-	tools/skycalendar.cpp
-	tools/wutdialog.cpp
-        tools/flagmanager.cpp
-        tools/horizonmanager.cpp
-
-        #FIXME Port to QML2
-        #tools/whatsinteresting/skyobjlistmodel.cpp
-        #tools/whatsinteresting/wiview.cpp
-        #tools/whatsinteresting/modelmanager.cpp
-        #tools/whatsinteresting/skyobjitem.cpp
-        #tools/whatsinteresting/wilpsettings.cpp
-        #tools/whatsinteresting/wiequipsettings.cpp
-        #tools/whatsinteresting/obsconditions.cpp
-        #tools/whatsinteresting/skyobjdescription.cpp
-
-        #FIXME Port to KF5
-        #tools/moonphasetool.cpp
-
-	tools/starhopper.cpp
-	tools/eyepiecefield.cpp
-	tools/exporteyepieceview.cpp
-        tools/starhopperdialog.cpp
-	)
->>>>>>> 3fb30f11
 
 ki18n_wrap_ui(libkstarstools_SRCS
               tools/altvstime.ui
