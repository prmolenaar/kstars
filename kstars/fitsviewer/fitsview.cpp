/*  FITS View
    Copyright (C) 2003-2017 Jasem Mutlaq <mutlaqja@ikarustech.com>
    Copyright (C) 2016-2017 Robert Lancaster <rlancaste@gmail.com>

    This application is free software; you can redistribute it and/or
    modify it under the terms of the GNU General Public
    License as published by the Free Software Foundation; either
    version 2 of the License, or (at your option) any later version.
*/

#include "config-kstars.h"
#include "fitsview.h"

#include "fitsdata.h"
#include "fitslabel.h"
#include "kspopupmenu.h"
#include "kstarsdata.h"
#include "ksutils.h"
#include "Options.h"
#include "skymap.h"
#include "fits_debug.h"
#include "stretch.h"

#ifdef HAVE_INDI
#include "basedevice.h"
#include "indi/indilistener.h"
#endif

#include <KActionCollection>

#include <QtConcurrent>
#include <QScrollBar>
#include <QToolBar>
#include <QGraphicsOpacityEffect>
#include <QApplication>
#include <QGestureEvent>

#include <unistd.h>

#define BASE_OFFSET    50
#define ZOOM_DEFAULT   100.0f
#define ZOOM_MIN       10
// ZOOM_MAX is adjusted in the constructor if the amount of physical memory is known.
#define ZOOM_MAX       300
#define ZOOM_LOW_INCR  10
#define ZOOM_HIGH_INCR 50
#define FONT_SIZE      14

namespace
{

// Derive the Green and Blue stretch parameters from their previous values and the
// changes made to the Red parameters. We apply the same offsets used for Red to the
// other channels' parameters, but clip them.
void ComputeGBStretchParams(const StretchParams &newParams, StretchParams* params)
{
    float shadow_diff = newParams.grey_red.shadows - params->grey_red.shadows;
    float highlight_diff = newParams.grey_red.highlights - params->grey_red.highlights;
    float midtones_diff = newParams.grey_red.midtones - params->grey_red.midtones;

    params->green.shadows = params->green.shadows + shadow_diff;
    params->green.shadows = KSUtils::clamp(params->green.shadows, 0.0f, 1.0f);
    params->green.highlights = params->green.highlights + highlight_diff;
    params->green.highlights = KSUtils::clamp(params->green.highlights, 0.0f, 1.0f);
    params->green.midtones = params->green.midtones + midtones_diff;
    params->green.midtones = std::max(params->green.midtones, 0.0f);

    params->blue.shadows = params->blue.shadows + shadow_diff;
    params->blue.shadows = KSUtils::clamp(params->blue.shadows, 0.0f, 1.0f);
    params->blue.highlights = params->blue.highlights + highlight_diff;
    params->blue.highlights = KSUtils::clamp(params->blue.highlights, 0.0f, 1.0f);
    params->blue.midtones = params->blue.midtones + midtones_diff;
    params->blue.midtones = std::max(params->blue.midtones, 0.0f);
}

}  // namespace

// Runs the stretch checking the variables to see which parameters to use.
// We call stretch even if we're not stretching, as the stretch code still
// converts the image to the uint8 output image which will be displayed.
// In that case, it will use an identity stretch.
void FITSView::doStretch(FITSData *data, QImage *outputImage)
{
    if (outputImage->isNull())
        return;
    Stretch stretch(static_cast<int>(data->width()),
                    static_cast<int>(data->height()),
                    data->channels(), data->property("dataType").toInt());

    StretchParams tempParams;
    if (!stretchImage)
        tempParams = StretchParams();  // Keeping it linear
    else if (autoStretch)
    {
        // Compute new auto-stretch params.
        stretchParams = stretch.computeParams(data->getImageBuffer());
        tempParams = stretchParams;
    }
    else
        // Use the existing stretch params.
        tempParams = stretchParams;

    stretch.setParams(tempParams);
    stretch.run(data->getImageBuffer(), outputImage, sampling);
}

// Store stretch parameters, and turn on stretching if it isn't already on.
void FITSView::setStretchParams(const StretchParams &params)
{
    if (imageData->channels() == 3)
        ComputeGBStretchParams(params, &stretchParams);

    stretchParams.grey_red = params.grey_red;
    stretchParams.grey_red.shadows = std::max(stretchParams.grey_red.shadows, 0.0f);
    stretchParams.grey_red.highlights = std::max(stretchParams.grey_red.highlights, 0.0f);
    stretchParams.grey_red.midtones = std::max(stretchParams.grey_red.midtones, 0.0f);

    autoStretch = false;
    stretchImage = true;

    if (image_frame != nullptr && rescale(ZOOM_KEEP_LEVEL))
        updateFrame();
}

// Turn on or off stretching, and if on, use whatever parameters are currently stored.
void FITSView::setStretch(bool onOff)
{
    if (stretchImage != onOff)
    {
        stretchImage = onOff;
        if (image_frame != nullptr && rescale(ZOOM_KEEP_LEVEL))
            updateFrame();
    }
}

// Turn on stretching, using automatically generated parameters.
void FITSView::setAutoStretchParams()
{
    stretchImage = true;
    autoStretch = true;
    if (image_frame != nullptr && rescale(ZOOM_KEEP_LEVEL))
        updateFrame();
}

FITSView::FITSView(QWidget * parent, FITSMode fitsMode, FITSScale filterType) : QScrollArea(parent), zoomFactor(1.2)
{
    // stretchImage is whether to stretch or not--the stretch may or may not use automatically generated parameters.
    // The user may enter his/her own.
    stretchImage = Options::autoStretch();
    // autoStretch means use automatically-generated parameters. This is the default, unless the user overrides
    // by adjusting the stretchBar's sliders.
    autoStretch = true;

    // Adjust the maximum zoom according to the amount of memory.
    // There have been issues with users running out system memory because of zoom memory.
    // Note: this is not currently image dependent. It's possible, but not implemented,
    // to allow for more zooming on smaller images.
    zoomMax = ZOOM_MAX;

#if defined (Q_OS_LINUX) || defined (Q_OS_OSX)
    const long numPages = sysconf(_SC_PAGESIZE);
    const long pageSize = sysconf(_SC_PHYS_PAGES);

    // _SC_PHYS_PAGES "may not be standard" http://man7.org/linux/man-pages/man3/sysconf.3.html
    // If an OS doesn't support it, sysconf should return -1.
    if (numPages > 0 && pageSize > 0)
    {
        // (numPages * pageSize) will likely overflow a 32bit int, so use floating point calculations.
        const int memoryMb = numPages * (static_cast<double>(pageSize) / 1e6);
        if (memoryMb < 2000)
            zoomMax = 100;
        else if (memoryMb < 4000)
            zoomMax = 200;
        else if (memoryMb < 8000)
            zoomMax = 300;
        else if (memoryMb < 16000)
            zoomMax = 400;
        else
            zoomMax = 600;
    }
#endif

    grabGesture(Qt::PinchGesture);

    image_frame.reset(new FITSLabel(this));
    filter = filterType;
    mode   = fitsMode;

    setBackgroundRole(QPalette::Dark);

    markerCrosshair.setX(0);
    markerCrosshair.setY(0);

    setBaseSize(740, 530);

    connect(image_frame.get(), SIGNAL(newStatus(QString, FITSBar)), this, SIGNAL(newStatus(QString, FITSBar)));
    connect(image_frame.get(), SIGNAL(pointSelected(int, int)), this, SLOT(processPointSelection(int, int)));
    connect(image_frame.get(), SIGNAL(markerSelected(int, int)), this, SLOT(processMarkerSelection(int, int)));
    connect(&wcsWatcher, SIGNAL(finished()), this, SLOT(syncWCSState()));

    connect(&fitsWatcher, &QFutureWatcher<bool>::finished, this, &FITSView::loadInFrame);

    image_frame->setMouseTracking(true);
    setCursorMode(
        selectCursor); //This is the default mode because the Focus and Align FitsViews should not be in dragMouse mode

    noImageLabel = new QLabel();
    noImage.load(":/images/noimage.png");
    noImageLabel->setPixmap(noImage);
    noImageLabel->setAlignment(Qt::AlignCenter);
    this->setWidget(noImageLabel);

    redScopePixmap = QPixmap(":/icons/center_telescope_red.svg").scaled(32, 32, Qt::KeepAspectRatio, Qt::FastTransformation);
    magentaScopePixmap = QPixmap(":/icons/center_telescope_magenta.svg").scaled(32, 32, Qt::KeepAspectRatio,
                         Qt::FastTransformation);
}

FITSView::~FITSView()
{
    fitsWatcher.waitForFinished();
    wcsWatcher.waitForFinished();
    delete (imageData);
}

/**
This method looks at what mouse mode is currently selected and updates the cursor to match.
 */

void FITSView::updateMouseCursor()
{
    if (cursorMode == dragCursor)
    {
        if (horizontalScrollBar()->maximum() > 0 || verticalScrollBar()->maximum() > 0)
        {
            if (!image_frame->getMouseButtonDown())
                viewport()->setCursor(Qt::PointingHandCursor);
            else
                viewport()->setCursor(Qt::ClosedHandCursor);
        }
        else
            viewport()->setCursor(Qt::CrossCursor);
    }
    else if (cursorMode == selectCursor)
    {
        viewport()->setCursor(Qt::CrossCursor);
    }
    else if (cursorMode == scopeCursor)
    {
        viewport()->setCursor(QCursor(redScopePixmap, 10, 10));
    }
    else if (cursorMode == crosshairCursor)
    {
        viewport()->setCursor(QCursor(magentaScopePixmap, 10, 10));
    }
}

/**
This is how the mouse mode gets set.
The default for a FITSView in a FITSViewer should be the dragMouse
The default for a FITSView in the Focus or Align module should be the selectMouse
The different defaults are accomplished by putting making the actual default mouseMode
the selectMouse, but when a FITSViewer loads an image, it immediately makes it the dragMouse.
 */

void FITSView::setCursorMode(CursorMode mode)
{
    cursorMode = mode;
    updateMouseCursor();

    if (mode == scopeCursor && imageHasWCS())
    {
        if (!imageData->isWCSLoaded() && !wcsWatcher.isRunning())
        {
            QFuture<bool> future = QtConcurrent::run(imageData, &FITSData::loadWCS);
            wcsWatcher.setFuture(future);
        }
    }
}

void FITSView::resizeEvent(QResizeEvent * event)
{
    if ((imageData == nullptr) && noImageLabel != nullptr)
    {
        noImageLabel->setPixmap(
            noImage.scaled(width() - 20, height() - 20, Qt::KeepAspectRatio, Qt::FastTransformation));
        noImageLabel->setFixedSize(width() - 5, height() - 5);
    }

    QScrollArea::resizeEvent(event);
}


void FITSView::loadFITS(const QString &inFilename, bool silent)
{
    if (floatingToolBar != nullptr)
    {
        floatingToolBar->setVisible(true);
    }

    bool setBayerParams = false;

    BayerParams param;
    if ((imageData != nullptr) && imageData->hasDebayer())
    {
        setBayerParams = true;
        imageData->getBayerParams(&param);
    }

    // In case image is still loading, wait until it is done.
    fitsWatcher.waitForFinished();
    // In case loadWCS is still running for previous image data, let's wait until it's over
    wcsWatcher.waitForFinished();

    delete imageData;
    imageData = nullptr;

    filterStack.clear();
    filterStack.push(FITS_NONE);
    if (filter != FITS_NONE)
        filterStack.push(filter);

    imageData = new FITSData(mode);

    if (setBayerParams)
        imageData->setBayerParams(&param);

    fitsWatcher.setFuture(imageData->loadFITS(inFilename, silent));
}

bool FITSView::loadFITSFromData(FITSData *data, const QString &inFilename)
{
    Q_UNUSED(inFilename)

    if (floatingToolBar != nullptr)
    {
        floatingToolBar->setVisible(true);
    }

    // In case loadWCS is still running for previous image data, let's wait until it's over
    wcsWatcher.waitForFinished();

    if (imageData != nullptr)
    {
        delete imageData;
        imageData = nullptr;
    }

    filterStack.clear();
    filterStack.push(FITS_NONE);
    if (filter != FITS_NONE)
        filterStack.push(filter);

    // Takes control of the objects passed in.
    imageData = data;

    return processData();
}

bool FITSView::processData()
{
    // Set current width and height
    if (!imageData) return false;
    currentWidth = imageData->width();
    currentHeight = imageData->height();

    int image_width  = currentWidth;
    int image_height = currentHeight;

    image_frame->setSize(image_width, image_height);

    // Init the display image
    // JM 2020.01.08: Disabling as proposed by Hy
    //initDisplayImage();

    imageData->applyFilter(filter);

    // Rescale to fits window on first load
    if (firstLoad)
    {
        currentZoom = 100;

        if (rescale(ZOOM_FIT_WINDOW) == false)
        {
            m_LastError = i18n("Rescaling image failed.");
            return false;
        }

        firstLoad = false;
    }
    else
    {
        if (rescale(ZOOM_KEEP_LEVEL) == false)
        {
            m_LastError = i18n("Rescaling image failed.");
            return false;
        }
    }

    setAlignment(Qt::AlignCenter);

    // Load WCS data now if selected and image contains valid WCS header
    if (imageData->hasWCS() && Options::autoWCS() && (mode == FITS_NORMAL || mode == FITS_ALIGN) && !wcsWatcher.isRunning())
    {
        QFuture<bool> future = QtConcurrent::run(imageData, &FITSData::loadWCS);
        wcsWatcher.setFuture(future);
    }
    else
        syncWCSState();

    if (isVisible())
        emit newStatus(QString("%1x%2").arg(image_width).arg(image_height), FITS_RESOLUTION);

    if (showStarProfile)
    {
        if(floatingToolBar != nullptr)
            toggleProfileAction->setChecked(true);
        //Need to wait till the Focus module finds stars, if its the Focus module.
        QTimer::singleShot(100, this, SLOT(viewStarProfile()));
    }

    updateFrame();
    return true;
}

void FITSView::loadInFrame()
{
    // Check if the loading was OK
    if (fitsWatcher.result() == false)
    {
        m_LastError = imageData->getLastError();
        emit failed();
        return;
    }

    // Notify if there is debayer data.
    emit debayerToggled(imageData->hasDebayer());

    if (processData())
        emit loaded();
    else
        emit failed();
}

int FITSView::saveFITS(const QString &newFilename)
{
    return imageData->saveFITS(newFilename);
}

bool FITSView::rescale(FITSZoom type)
{
    switch (imageData->property("dataType").toInt())
    {
        case TBYTE:
            return rescale<uint8_t>(type);

        case TSHORT:
            return rescale<int16_t>(type);

        case TUSHORT:
            return rescale<uint16_t>(type);

        case TLONG:
            return rescale<int32_t>(type);

        case TULONG:
            return rescale<uint32_t>(type);

        case TFLOAT:
            return rescale<float>(type);

        case TLONGLONG:
            return rescale<int64_t>(type);

        case TDOUBLE:
            return rescale<double>(type);

        default:
            break;
    }

    return false;
}

FITSView::CursorMode FITSView::getCursorMode()
{
    return cursorMode;
}

void FITSView::enterEvent(QEvent * event)
{
    Q_UNUSED(event)

    if ((floatingToolBar != nullptr) && (imageData != nullptr))
    {
        QPointer<QGraphicsOpacityEffect> eff = new QGraphicsOpacityEffect(this);
        floatingToolBar->setGraphicsEffect(eff);
        QPointer<QPropertyAnimation> a = new QPropertyAnimation(eff, "opacity");
        a->setDuration(500);
        a->setStartValue(0.2);
        a->setEndValue(1);
        a->setEasingCurve(QEasingCurve::InBack);
        a->start(QPropertyAnimation::DeleteWhenStopped);
    }
}

void FITSView::leaveEvent(QEvent * event)
{
    Q_UNUSED(event)

    if ((floatingToolBar != nullptr) && (imageData != nullptr))
    {
        QPointer<QGraphicsOpacityEffect> eff = new QGraphicsOpacityEffect(this);
        floatingToolBar->setGraphicsEffect(eff);
        QPointer<QPropertyAnimation> a = new QPropertyAnimation(eff, "opacity");
        a->setDuration(500);
        a->setStartValue(1);
        a->setEndValue(0.2);
        a->setEasingCurve(QEasingCurve::OutBack);
        a->start(QPropertyAnimation::DeleteWhenStopped);
    }
}

template <typename T>
bool FITSView::rescale(FITSZoom type)
{
    // JM 2020.01.08: Disabling as proposed by Hy
    //    if (rawImage.isNull())
    //        return false;

    if (!imageData) return false;
    int image_width  = imageData->width();
    int image_height = imageData->height();
    currentWidth  = image_width;
    currentHeight = image_height;

    if (isVisible())
        emit newStatus(QString("%1x%2").arg(image_width).arg(image_height), FITS_RESOLUTION);

    switch (type)
    {
        case ZOOM_FIT_WINDOW:
            if ((image_width > width() || image_height > height()))
            {
                double w = baseSize().width() - BASE_OFFSET;
                double h = baseSize().height() - BASE_OFFSET;

                if (!firstLoad)
                {
                    w = viewport()->rect().width() - BASE_OFFSET;
                    h = viewport()->rect().height() - BASE_OFFSET;
                }

                // Find the zoom level which will enclose the current FITS in the current window size
                double zoomX                  = floor((w / static_cast<double>(currentWidth)) * 100.);
                double zoomY                  = floor((h / static_cast<double>(currentHeight)) * 100.);
                (zoomX < zoomY) ? currentZoom = zoomX : currentZoom = zoomY;

                currentWidth  = image_width * (currentZoom / ZOOM_DEFAULT);
                currentHeight = image_height * (currentZoom / ZOOM_DEFAULT);

                if (currentZoom <= ZOOM_MIN)
                    emit actionUpdated("view_zoom_out", false);
            }
            else
            {
                currentZoom   = 100;
                currentWidth  = image_width;
                currentHeight = image_height;
            }
            break;

        case ZOOM_KEEP_LEVEL:
        {
            currentWidth  = image_width * (currentZoom / ZOOM_DEFAULT);
            currentHeight = image_height * (currentZoom / ZOOM_DEFAULT);
        }
        break;

        default:
            currentZoom = 100;

            break;
    }

    initDisplayImage();
    image_frame->setScaledContents(true);
    doStretch(imageData, &rawImage);
    setWidget(image_frame.get());

    // This is needed by fitstab, even if the zoom doesn't change, to change the stretch UI.
    emit newStatus(QString("%1%").arg(currentZoom), FITS_ZOOM);

    return true;
}

void FITSView::ZoomIn()
{
    if (currentZoom >= ZOOM_DEFAULT && Options::limitedResourcesMode())
    {
        emit newStatus(i18n("Cannot zoom in further due to active limited resources mode."), FITS_MESSAGE);
        return;
    }

    if (currentZoom < ZOOM_DEFAULT)
        currentZoom += ZOOM_LOW_INCR;
    else
        currentZoom += ZOOM_HIGH_INCR;

    emit actionUpdated("view_zoom_out", true);
    if (currentZoom >= zoomMax)
    {
        currentZoom = zoomMax;
        emit actionUpdated("view_zoom_in", false);
    }

    if (!imageData) return;
    currentWidth  = imageData->width() * (currentZoom / ZOOM_DEFAULT);
    currentHeight = imageData->height() * (currentZoom / ZOOM_DEFAULT);

    updateFrame();

    emit newStatus(QString("%1%").arg(currentZoom), FITS_ZOOM);
}

void FITSView::ZoomOut()
{
    if (currentZoom <= ZOOM_DEFAULT)
        currentZoom -= ZOOM_LOW_INCR;
    else
        currentZoom -= ZOOM_HIGH_INCR;

    if (currentZoom <= ZOOM_MIN)
    {
        currentZoom = ZOOM_MIN;
        emit actionUpdated("view_zoom_out", false);
    }

    emit actionUpdated("view_zoom_in", true);

    if (!imageData) return;
    currentWidth  = imageData->width() * (currentZoom / ZOOM_DEFAULT);
    currentHeight = imageData->height() * (currentZoom / ZOOM_DEFAULT);

    updateFrame();

    emit newStatus(QString("%1%").arg(currentZoom), FITS_ZOOM);
}

void FITSView::ZoomToFit()
{
    if (rawImage.isNull() == false)
    {
        rescale(ZOOM_FIT_WINDOW);
        updateFrame();
    }
}

void FITSView::setStarFilterRange(float const innerRadius, float const outerRadius)
{
    starFilter.innerRadius = innerRadius;
    starFilter.outerRadius = outerRadius;
}

int FITSView::filterStars()
{
    return starFilter.used() ? imageData->filterStars(starFilter.innerRadius,
            starFilter.outerRadius) : imageData->getStarCenters().count();
}

// isImageLarge() returns whether we use the large-image rendering strategy or the small-image strategy.
// See the comment below in getScale() for details.
bool FITSView::isLargeImage()
{
    constexpr int largeImageNumPixels = 1000 * 1000;
    return rawImage.width() * rawImage.height() >= largeImageNumPixels;
}

// getScale() is related to the image and overlay rendering strategy used.
// If we're using a pixmap apprpriate for a large image, where we draw and render on a pixmap that's the image size
// and we let the QLabel deal with scaling and zooming, then the scale is 1.0.
// With smaller images, where memory use is not as severe, we create a pixmap that's the size of the scaled image
// and get scale returns the ratio of that pixmap size to the image size.
double FITSView::getScale()
{
    return isLargeImage() ? 1.0 : currentZoom / ZOOM_DEFAULT;
}

// scaleSize() is only used with the large-image rendering strategy. It may increase the line
// widths or font sizes, as we draw lines and render text on the full image and when zoomed out,
// these sizes may be too small.
double FITSView::scaleSize(double size)
{
    if (!isLargeImage())
        return size;
    return currentZoom > 100.0 ? size : std::round(size * 100.0 / currentZoom);
}

void FITSView::updateFrame()
{
    if (toggleStretchAction)
        toggleStretchAction->setChecked(stretchImage);

    // We employ two schemes for managing the image and its overlays, depending on the size of the image
    // and whether we need to therefore conserve memory. The small-image strategy explicitly scales up
    // the image, and writes overlays on the scaled pixmap. The large-image strategy uses a pixmap that's
    // the size of the image itself, never scaling that up.
    if (isLargeImage())
        updateFrameLargeImage();
    else
        updateFrameSmallImage();
}


void FITSView::updateFrameLargeImage()
{
    if (!displayPixmap.convertFromImage(rawImage))
        return;

    QPainter painter(&displayPixmap);

    // Possibly scale the fonts as we're drawing on the full image, not just the visible part of the scroll window.
    QFont font = painter.font();
    font.setPixelSize(scaleSize(FONT_SIZE));
    painter.setFont(font);

    if (sampling == 1)
    {
        drawOverlay(&painter, 1.0);
        drawStarFilter(&painter, 1.0);
    }
    image_frame->setPixmap(displayPixmap);

    image_frame->resize(((sampling * currentZoom) / 100.0) * image_frame->pixmap()->size());
}

void FITSView::updateFrameSmallImage()
{
    QImage scaledImage = rawImage.scaled(currentWidth, currentHeight, Qt::KeepAspectRatio, Qt::SmoothTransformation);
    if (!displayPixmap.convertFromImage(scaledImage))
        return;

    QPainter painter(&displayPixmap);

    if (sampling == 1)
    {
        drawOverlay(&painter, currentZoom / ZOOM_DEFAULT);
        drawStarFilter(&painter, currentZoom / ZOOM_DEFAULT);
    }
    image_frame->setPixmap(displayPixmap);

    image_frame->resize(currentWidth, currentHeight);
}

void FITSView::drawStarFilter(QPainter *painter, double scale)
{
    if (!starFilter.used())
        return;
    const double w = imageData->width() * scale;
    const double h = imageData->height() * scale;
    double const diagonal = std::sqrt(w * w + h * h) / 2;
    int const innerRadius = std::lround(diagonal * starFilter.innerRadius);
    int const outerRadius = std::lround(diagonal * starFilter.outerRadius);
    QPoint const center(w / 2, h / 2);
    painter->save();
    painter->setPen(QPen(Qt::blue, scaleSize(1), Qt::DashLine));
    painter->setOpacity(0.7);
    painter->setBrush(QBrush(Qt::transparent));
    painter->drawEllipse(center, outerRadius, outerRadius);
    painter->setBrush(QBrush(Qt::blue, Qt::FDiagPattern));
    painter->drawEllipse(center, innerRadius, innerRadius);
    painter->restore();
}

void FITSView::ZoomDefault()
{
    if (image_frame != nullptr)
    {
        emit actionUpdated("view_zoom_out", true);
        emit actionUpdated("view_zoom_in", true);

        currentZoom   = ZOOM_DEFAULT;
        currentWidth  = imageData->width();
        currentHeight = imageData->height();

        updateFrame();

        emit newStatus(QString("%1%").arg(currentZoom), FITS_ZOOM);

        update();
    }
}

void FITSView::drawOverlay(QPainter * painter, double scale)
{
    painter->setRenderHint(QPainter::Antialiasing, Options::useAntialias());

    if (trackingBoxEnabled && getCursorMode() != FITSView::scopeCursor)
        drawTrackingBox(painter, scale);

    if (!markerCrosshair.isNull())
        drawMarker(painter, scale);

    if (showCrosshair)
        drawCrosshair(painter, scale);

    if (showObjects)
        drawObjectNames(painter, scale);

    if (showEQGrid)
        drawEQGrid(painter, scale);

    if (showPixelGrid)
        drawPixelGrid(painter, scale);

    if (markStars)
        drawStarCentroid(painter, scale);
}

void FITSView::updateMode(FITSMode fmode)
{
    mode = fmode;
}

void FITSView::drawMarker(QPainter * painter, double scale)
{
    painter->setPen(QPen(QColor(KStarsData::Instance()->colorScheme()->colorNamed("TargetColor")),
                         scaleSize(2)));
    painter->setBrush(Qt::NoBrush);
    const float pxperdegree = scale * (57.3 / 1.8);

    const float s1 = 0.5 * pxperdegree;
    const float s2 = pxperdegree;
    const float s3 = 2.0 * pxperdegree;

    const float x0 = scale * markerCrosshair.x();
    const float y0 = scale * markerCrosshair.y();
    const float x1 = x0 - 0.5 * s1;
    const float y1 = y0 - 0.5 * s1;
    const float x2 = x0 - 0.5 * s2;
    const float y2 = y0 - 0.5 * s2;
    const float x3 = x0 - 0.5 * s3;
    const float y3 = y0 - 0.5 * s3;

    //Draw radial lines
    painter->drawLine(QPointF(x1, y0), QPointF(x3, y0));
    painter->drawLine(QPointF(x0 + s2, y0), QPointF(x0 + 0.5 * s1, y0));
    painter->drawLine(QPointF(x0, y1), QPointF(x0, y3));
    painter->drawLine(QPointF(x0, y0 + 0.5 * s1), QPointF(x0, y0 + s2));
    //Draw circles at 0.5 & 1 degrees
    painter->drawEllipse(QRectF(x1, y1, s1, s1));
    painter->drawEllipse(QRectF(x2, y2, s2, s2));
}

bool FITSView::drawHFR(QPainter * painter, const QString & hfr, int x, int y)
{
    QRect const boundingRect(0, 0, painter->device()->width(), painter->device()->height());
    QSize const hfrSize = painter->fontMetrics().size(Qt::TextSingleLine, hfr);

    // Store the HFR text in a rect
    QPoint const hfrBottomLeft(x, y);
    QRect const hfrRect(hfrBottomLeft.x(), hfrBottomLeft.y() - hfrSize.height(), hfrSize.width(), hfrSize.height());

    // Render the HFR text only if it can be displayed entirely
    if (boundingRect.contains(hfrRect))
    {
        painter->setPen(QPen(Qt::red, scaleSize(3)));
        painter->drawText(hfrBottomLeft, hfr);
        painter->setPen(QPen(Qt::red, scaleSize(2)));
        return true;
    }
    return false;
}


void FITSView::drawStarCentroid(QPainter * painter, double scale)
{
    QFont painterFont;
    double fontSize = painterFont.pointSizeF() * 2;
    if (showStarsHFR)
    {
        // If we need to print the HFR out, give an arbitrarily sized font to the painter
        if (isLargeImage())
            fontSize = scaleSize(painterFont.pointSizeF());
        painterFont.setPointSizeF(fontSize);
        painter->setFont(painterFont);
    }

    painter->setPen(QPen(Qt::red, scaleSize(2)));

    foreach (auto const &starCenter, imageData->getStarCenters())
    {
<<<<<<< HEAD
        const double xCoord = starCenter->x - 0.5;
        const double yCoord = starCenter->y - 0.5;
        int const xc = std::round((xCoord - starCenter->width / 2.0f) * ratio);
        int const yc = std::round((yCoord - starCenter->width / 2.0f) * ratio);
        int const w  = std::round(starCenter->width * ratio);
        int const hw = w / 2;
=======
        int const w  = std::round(starCenter->width) * scale;

        // Draw a circle around the detected star.
        // SEP coordinates are in the center of pixels, and Qt at the boundary.
        const double xCoord = starCenter->x - 0.5;
        const double yCoord = starCenter->y - 0.5;
        const double radius = starCenter->HFR > 0 ? 2.0f * starCenter->HFR * scale : w;
        painter->drawEllipse(QPointF(xCoord * scale, yCoord * scale), radius, radius);
>>>>>>> 6b30839b

        BahtinovEdge* bEdge = dynamic_cast<BahtinovEdge*>(starCenter);
        if (bEdge != nullptr)
        {
            // Draw lines of diffraction pattern
            painter->setPen(QPen(Qt::red, 2));
            painter->drawLine(bEdge->line[0].x1() * ratio, bEdge->line[0].y1() * ratio,
                    bEdge->line[0].x2() * ratio, bEdge->line[0].y2() * ratio);
            painter->setPen(QPen(Qt::green, 2));
            painter->drawLine(bEdge->line[1].x1() * ratio, bEdge->line[1].y1() * ratio,
                    bEdge->line[1].x2() * ratio, bEdge->line[1].y2() * ratio);
            painter->setPen(QPen(Qt::darkGreen, 2));
            painter->drawLine(bEdge->line[2].x1() * ratio, bEdge->line[2].y1() * ratio,
                    bEdge->line[2].x2() * ratio, bEdge->line[2].y2() * ratio);

            // Draw center circle
            painter->setPen(QPen(Qt::white, 2));
            painter->drawEllipse(xc, yc, w, w);

            // Draw offset circle
            double factor = 15.0;
            QPointF offsetVector = (bEdge->offset - QPointF(starCenter->x, starCenter->y)) * factor;
            int const xo = std::round((starCenter->x + offsetVector.x() - starCenter->width / 2.0f) * ratio);
            int const yo = std::round((starCenter->y + offsetVector.y() - starCenter->width / 2.0f) * ratio);
            painter->setPen(QPen(Qt::red, 2));
            painter->drawEllipse(xo, yo, w, w);

            // Draw line between center circle and offset circle
            painter->setPen(QPen(Qt::red, 2));
            painter->drawLine(xc + hw, yc + hw, xo + hw, yo + hw);
        }
        else
        {
<<<<<<< HEAD
            // Draw a circle around the detected star.
            // SEP coordinates are in the center of pixels, and Qt at the boundary.
            const double radius = starCenter->HFR > 0 ? 2.0f * starCenter->HFR * ratio : w;
            painter->drawEllipse(QPointF(xCoord * ratio, yCoord * ratio), radius, radius);
        }
=======
            int const x1 = std::round((xCoord - starCenter->width / 2.0f) * scale);
            int const y1 = std::round((yCoord - starCenter->width / 2.0f) * scale);
>>>>>>> 6b30839b

        if (showStarsHFR)
        {
            // Ask the painter how large will the HFR text be
            QString const hfr = QString("%1").arg(starCenter->HFR, 0, 'f', 2);
<<<<<<< HEAD
            QSize const hfrSize = fontMetrics.size(Qt::TextSingleLine, hfr);

            // Store the HFR text in a rect
            QPoint const hfrBottomLeft(xc + w + 5, yc + w / 2);
            QRect const hfrRect(hfrBottomLeft.x(), hfrBottomLeft.y() - hfrSize.height(), hfrSize.width(), hfrSize.height());

            // Render the HFR text only if it can be displayed entirely
            if (boundingRect.contains(hfrRect))
=======
            if (!drawHFR(painter, hfr, x1 + w + 5, y1 + w / 2))
>>>>>>> 6b30839b
            {
                // Try a few more time with smaller fonts;
                for (int i = 0; i < 10; ++i)
                {
                    const double tempFontSize = painterFont.pointSizeF() - 2;
                    if (tempFontSize <= 0) break;
                    painterFont.setPointSizeF(tempFontSize);
                    painter->setFont(painterFont);
                    if (drawHFR(painter, hfr, x1 + w + 5, y1 + w / 2))
                        break;
                }
                // Reset the font size.
                painterFont.setPointSize(fontSize);
                painter->setFont(painterFont);
            }
        }
    }
}

void FITSView::drawTrackingBox(QPainter * painter, double scale)
{
    painter->setPen(QPen(Qt::green, scaleSize(2)));

    if (trackingBox.isNull())
        return;

    const int x1 = trackingBox.x() * scale;
    const int y1 = trackingBox.y() * scale;
    const int w  = trackingBox.width() * scale;
    const int h  = trackingBox.height() * scale;

    painter->drawRect(x1, y1, w, h);
}

/**
This Method draws a large Crosshair in the center of the image, it is like a set of axes.
 */

void FITSView::drawCrosshair(QPainter * painter, double scale)
{
    if (!imageData) return;
    const int image_width = imageData->width();
    const int image_height = imageData->height();
    const QPointF c   = QPointF((qreal)image_width / 2 * scale, (qreal)image_height / 2 * scale);
    const float midX  = (float)image_width / 2 * scale;
    const float midY  = (float)image_height / 2 * scale;
    const float maxX  = (float)image_width * scale;
    const float maxY  = (float)image_height * scale;
    const float r = 50 * scale;

    painter->setPen(QPen(QColor(KStarsData::Instance()->colorScheme()->colorNamed("TargetColor")), scaleSize(1)));

    //Horizontal Line to Circle
    painter->drawLine(0, midY, midX - r, midY);

    //Horizontal Line past Circle
    painter->drawLine(midX + r, midY, maxX, midY);

    //Vertical Line to Circle
    painter->drawLine(midX, 0, midX, midY - r);

    //Vertical Line past Circle
    painter->drawLine(midX, midY + r, midX, maxY);

    //Circles
    painter->drawEllipse(c, r, r);
    painter->drawEllipse(c, r / 2, r / 2);
}

/**
This method is intended to draw a pixel grid onto the image.  It first determines useful information
from the image.  Then it draws the axes on the image if the crosshairs are not displayed.
Finally it draws the gridlines so that there will be 4 Gridlines on either side of the axes.
Note: This has to start drawing at the center not at the edges because the center axes must
be in the center of the image.
 */

void FITSView::drawPixelGrid(QPainter * painter, double scale)
{
    const float width  = imageData->width() * scale;
    const float height = imageData->height() * scale;
    const float cX     = width / 2;
    const float cY     = height / 2;
    const float deltaX = width / 10;
    const float deltaY = height / 10;
    QFontMetrics fm(painter->font());

    //draw the Axes
    painter->setPen(QPen(Qt::red, scaleSize(1)));
    painter->drawText(cX - 30, height - 5, QString::number((int)((cX) / scale)));
    QString str = QString::number((int)((cY) / scale));
    painter->drawText(width - (fm.width(str) + 10), cY - 5, str);
    if (!showCrosshair)
    {
        painter->drawLine(cX, 0, cX, height);
        painter->drawLine(0, cY, width, cY);
    }
    painter->setPen(QPen(Qt::gray, scaleSize(1)));
    //Start one iteration past the Center and draw 4 lines on either side of 0
    for (int x = deltaX; x < cX - deltaX; x += deltaX)
    {
        painter->drawText(cX + x - 30, height - 5, QString::number((int)(cX + x) / scale));
        painter->drawText(cX - x - 30, height - 5, QString::number((int)(cX - x) / scale));
        painter->drawLine(cX - x, 0, cX - x, height);
        painter->drawLine(cX + x, 0, cX + x, height);
    }
    //Start one iteration past the Center and draw 4 lines on either side of 0
    for (int y = deltaY; y < cY - deltaY; y += deltaY)
    {
        QString str = QString::number((int)((cY + y) / scale));
        painter->drawText(width - (fm.width(str) + 10), cY + y - 5, str);
        str = QString::number((int)((cY - y) / scale));
        painter->drawText(width - (fm.width(str) + 10), cY - y - 5, str);
        painter->drawLine(0, cY + y, width, cY + y);
        painter->drawLine(0, cY - y, width, cY - y);
    }
}

bool FITSView::imageHasWCS()
{
    if (imageData != nullptr)
        return imageData->hasWCS();
    return false;
}

void FITSView::drawObjectNames(QPainter * painter, double scale)
{
    painter->setPen(QPen(QColor(KStarsData::Instance()->colorScheme()->colorNamed("FITSObjectLabelColor"))));
    foreach (FITSSkyObject * listObject, imageData->getSkyObjects())
    {
        painter->drawRect(listObject->x() * scale - 5, listObject->y() * scale - 5, 10, 10);
        painter->drawText(listObject->x() * scale + 10, listObject->y() * scale + 10, listObject->skyObject()->name());
    }
}

/**
This method will paint EQ Gridlines in an overlay if there is WCS data present.
It determines the minimum and maximum RA and DEC, then it uses that information to
judge which gridLines to draw.  Then it calls the drawEQGridlines methods below
to draw gridlines at those specific RA and Dec values.
 */

void FITSView::drawEQGrid(QPainter * painter, double scale)
{
    const int image_width = imageData->width();
    const int image_height = imageData->height();

    if (imageData->hasWCS())
    {
        wcs_point * wcs_coord = imageData->getWCSCoord();
        if (wcs_coord != nullptr)
        {
            const int size      = image_width * image_height;
            double maxRA  = -1000;
            double minRA  = 1000;
            double maxDec = -1000;
            double minDec = 1000;

            for (int i = 0; i < (size); i++)
            {
                double ra  = wcs_coord[i].ra;
                double dec = wcs_coord[i].dec;
                if (ra > maxRA)
                    maxRA = ra;
                if (ra < minRA)
                    minRA = ra;
                if (dec > maxDec)
                    maxDec = dec;
                if (dec < minDec)
                    minDec = dec;
            }
            auto minDecMinutes = (int)(minDec * 12); //This will force the Dec Scale to 5 arc minutes in the loop
            auto maxDecMinutes = (int)(maxDec * 12);

            auto minRAMinutes =
                (int)(minRA / 15.0 *
                      120.0); //This will force the scale to 1/2 minutes of RA in the loop from 0 to 50 degrees
            auto maxRAMinutes = (int)(maxRA / 15.0 * 120.0);

            double raConvert  = 15 / 120.0; //This will undo the calculation above to retrieve the actual RA.
            double decConvert = 1.0 / 12.0; //This will undo the calculation above to retrieve the actual DEC.

            if (maxDec > 50 || minDec < -50)
            {
                minRAMinutes =
                    (int)(minRA / 15.0 * 60.0); //This will force the scale to 1 min of RA from 50 to 80 degrees
                maxRAMinutes = (int)(maxRA / 15.0 * 60.0);
                raConvert    = 15 / 60.0;
            }

            if (maxDec > 80 || minDec < -80)
            {
                minRAMinutes =
                    (int)(minRA / 15.0 * 30); //This will force the scale to 2 min of RA from 80 to 85 degrees
                maxRAMinutes = (int)(maxRA / 15.0 * 30);
                raConvert    = 15 / 30.0;
            }
            if (maxDec > 85 || minDec < -85)
            {
                minRAMinutes =
                    (int)(minRA / 15.0 * 6); //This will force the scale to 10 min of RA from 85 to 89 degrees
                maxRAMinutes = (int)(maxRA / 15.0 * 6);
                raConvert    = 15 / 6.0;
            }
            if (maxDec >= 89.25 || minDec <= -89.25)
            {
                minRAMinutes =
                    (int)(minRA /
                          15); //This will force the scale to whole hours of RA in the loop really close to the poles
                maxRAMinutes = (int)(maxRA / 15);
                raConvert    = 15;
            }

            painter->setPen(QPen(Qt::yellow));

            QPointF pixelPoint, imagePoint, pPoint;

            //This section draws the RA Gridlines

            for (int targetRA = minRAMinutes; targetRA <= maxRAMinutes; targetRA++)
            {
                painter->setPen(QPen(Qt::yellow));
                double target = targetRA * raConvert;

                if (eqGridPoints.count() != 0)
                    eqGridPoints.clear();

                double increment = std::abs((maxDec - minDec) /
                                            100.0); //This will determine how many points to use to create the RA Line

                for (double targetDec = minDec; targetDec <= maxDec; targetDec += increment)
                {
                    SkyPoint pointToGet(target / 15.0, targetDec);
                    bool inImage = imageData->wcsToPixel(pointToGet, pixelPoint, imagePoint);
                    if (inImage)
                    {
                        QPointF pt(pixelPoint.x() * scale, pixelPoint.y() * scale);
                        eqGridPoints.append(pt);
                    }
                }

                if (eqGridPoints.count() > 1)
                {
                    for (int i = 1; i < eqGridPoints.count(); i++)
                        painter->drawLine(eqGridPoints.value(i - 1), eqGridPoints.value(i));
                    QString str = QString::number(dms(target).hour()) + "h " +
                                  QString::number(dms(target).minute()) + '\'';
                    if  (maxDec <= 50 && maxDec >= -50)
                        str = str + " " + QString::number(dms(target).second()) + "''";
                    QPointF pt = getPointForGridLabel(painter, str, scale);
                    if (pt.x() != -100)
                        painter->drawText(pt.x(), pt.y(), str);
                }
            }

            //This section draws the DEC Gridlines

            for (int targetDec = minDecMinutes; targetDec <= maxDecMinutes; targetDec++)
            {
                if (eqGridPoints.count() != 0)
                    eqGridPoints.clear();

                double increment = std::abs((maxRA - minRA) /
                                            100.0); //This will determine how many points to use to create the Dec Line
                double target    = targetDec * decConvert;

                for (double targetRA = minRA; targetRA <= maxRA; targetRA += increment)
                {
                    SkyPoint pointToGet(targetRA / 15, targetDec * decConvert);
                    bool inImage = imageData->wcsToPixel(pointToGet, pixelPoint, imagePoint);
                    if (inImage)
                    {
                        QPointF pt(pixelPoint.x(), pixelPoint.y());
                        eqGridPoints.append(pt);
                    }
                }
                if (eqGridPoints.count() > 1)
                {
                    for (int i = 1; i < eqGridPoints.count(); i++)
                        painter->drawLine(eqGridPoints.value(i - 1), eqGridPoints.value(i));
                    QString str = QString::number(dms(target).degree()) + "° " + QString::number(dms(target).arcmin()) + '\'';
                    QPointF pt = getPointForGridLabel(painter, str, scale);
                    if (pt.x() != -100)
                        painter->drawText(pt.x(), pt.y(), str);
                }
            }

            //This Section Draws the North Celestial Pole if present
            SkyPoint NCP(0, 90);

            bool NCPtest = imageData->wcsToPixel(NCP, pPoint, imagePoint);
            if (NCPtest)
            {
                bool NCPinImage =
                    (pPoint.x() > 0 && pPoint.x() < image_width) && (pPoint.y() > 0 && pPoint.y() < image_height);
                if (NCPinImage)
                {
                    painter->fillRect(pPoint.x() * scale - 2, pPoint.y() * scale - 2, 4, 4,
                                      KStarsData::Instance()->colorScheme()->colorNamed("TargetColor"));
                    painter->drawText(pPoint.x() * scale + 15, pPoint.y() * scale + 15,
                                      i18nc("North Celestial Pole", "NCP"));
                }
            }

            //This Section Draws the South Celestial Pole if present
            SkyPoint SCP(0, -90);

            bool SCPtest = imageData->wcsToPixel(SCP, pPoint, imagePoint);
            if (SCPtest)
            {
                bool SCPinImage =
                    (pPoint.x() > 0 && pPoint.x() < image_width) && (pPoint.y() > 0 && pPoint.y() < image_height);
                if (SCPinImage)
                {
                    painter->fillRect(pPoint.x() * scale - 2, pPoint.y() * scale - 2, 4, 4,
                                      KStarsData::Instance()->colorScheme()->colorNamed("TargetColor"));
                    painter->drawText(pPoint.x() * scale + 15, pPoint.y() * scale + 15,
                                      i18nc("South Celestial Pole", "SCP"));
                }
            }
        }
    }
}

bool FITSView::pointIsInImage(QPointF pt, double scale)
{
    int image_width = imageData->width();
    int image_height = imageData->height();
    return pt.x() < image_width * scale && pt.y() < image_height * scale && pt.x() > 0 && pt.y() > 0;
}

QPointF FITSView::getPointForGridLabel(QPainter *painter, const QString &str, double scale)
{
    QFontMetrics fm(painter->font());
    int strWidth = fm.width(str);
    int strHeight = fm.height();
    int image_width = imageData->width();
    int image_height = imageData->height();

    //These get the maximum X and Y points in the list that are in the image
    QPointF maxXPt(image_width * scale / 2, image_height * scale / 2);
    for (auto &p : eqGridPoints)
    {
        if (p.x() > maxXPt.x() && pointIsInImage(p, scale))
            maxXPt = p;
    }
    QPointF maxYPt(image_width * scale / 2, image_height * scale / 2);

    for (auto &p : eqGridPoints)
    {
        if (p.y() > maxYPt.y() && pointIsInImage(p, scale))
            maxYPt = p;
    }
    QPointF minXPt(image_width * scale / 2, image_height * scale / 2);

    for (auto &p : eqGridPoints)
    {
        if (p.x() < minXPt.x() && pointIsInImage(p, scale))
            minXPt = p;
    }
    QPointF minYPt(image_width * scale / 2, image_height * scale / 2);

    for (auto &p : eqGridPoints)
    {
        if (p.y() < minYPt.y() && pointIsInImage(p, scale))
            minYPt = p;
    }

    //This gives preference to points that are on the right hand side and bottom.
    //But if the line doesn't intersect the right or bottom, it then tries for the top and left.
    //If no points are found in the image, it returns a point off the screen
    //If all else fails, like in the case of a circle on the image, it returns the far right point.

    if (image_width * scale - maxXPt.x() < strWidth)
    {
        return QPointF(
                   image_width * scale - (strWidth + 10),
                   maxXPt.y() -
                   strHeight); //This will draw the text on the right hand side, up and to the left of the point where the line intersects
    }
    if (image_height * scale - maxYPt.y() < strHeight)
        return QPointF(
                   maxYPt.x() - (strWidth + 10),
                   image_height * scale -
                   (strHeight + 10)); //This will draw the text on the bottom side, up and to the left of the point where the line intersects
    if (minYPt.y() < strHeight)
        return QPointF(
                   minYPt.x() * scale + 10,
                   strHeight + 20); //This will draw the text on the top side, down and to the right of the point where the line intersects
    if (minXPt.x() < strWidth)
        return QPointF(
                   10,
                   minXPt.y() * scale +
                   strHeight +
                   20); //This will draw the text on the left hand side, down and to the right of the point where the line intersects
    if (maxXPt.x() == image_width * scale / 2 && maxXPt.y() == image_height * scale / 2)
        return QPointF(-100, -100); //All of the points were off the screen

    return QPoint(maxXPt.x() - (strWidth + 10), maxXPt.y() - (strHeight + 10));
}

void FITSView::setFirstLoad(bool value)
{
    firstLoad = value;
}

QPixmap &FITSView::getTrackingBoxPixmap(uint8_t margin)
{
    if (trackingBox.isNull())
        return trackingBoxPixmap;

    // We need to know which rendering strategy updateFrame used to determine the scaling.
    const float scale = getScale();

    int x1 = (trackingBox.x() - margin) * scale;
    int y1 = (trackingBox.y() - margin) * scale;
    int w  = (trackingBox.width() + margin * 2) * scale;
    int h  = (trackingBox.height() + margin * 2) * scale;

    trackingBoxPixmap = image_frame->grab(QRect(x1, y1, w, h));
    return trackingBoxPixmap;
}

void FITSView::setTrackingBox(const QRect &rect)
{
    if (rect != trackingBox)
    {
        trackingBox        = rect;
        updateFrame();
        if(showStarProfile)
            viewStarProfile();
    }
}

void FITSView::resizeTrackingBox(int newSize)
{
    int x = trackingBox.x() + trackingBox.width() / 2;
    int y = trackingBox.y() + trackingBox.height() / 2;
    int delta = newSize / 2;
    setTrackingBox(QRect( x - delta, y - delta, newSize, newSize));
}

bool FITSView::isImageStretched()
{
    return stretchImage;
}

bool FITSView::isCrosshairShown()
{
    return showCrosshair;
}

bool FITSView::isEQGridShown()
{
    return showEQGrid;
}

bool FITSView::areObjectsShown()
{
    return showObjects;
}

bool FITSView::isPixelGridShown()
{
    return showPixelGrid;
}

void FITSView::toggleCrosshair()
{
    showCrosshair = !showCrosshair;
    updateFrame();
}

void FITSView::toggleEQGrid()
{
    showEQGrid = !showEQGrid;

    if (!imageData->isWCSLoaded() && !wcsWatcher.isRunning())
    {
        QFuture<bool> future = QtConcurrent::run(imageData, &FITSData::loadWCS);
        wcsWatcher.setFuture(future);
        return;
    }

    if (image_frame != nullptr)
        updateFrame();
}

void FITSView::toggleObjects()
{
    showObjects = !showObjects;

    if (!imageData->isWCSLoaded() && !wcsWatcher.isRunning())
    {
        QFuture<bool> future = QtConcurrent::run(imageData, &FITSData::loadWCS);
        wcsWatcher.setFuture(future);
        return;
    }

    if (image_frame != nullptr)
        updateFrame();
}

void FITSView::toggleStars()
{
    toggleStars(!markStars);
    if (image_frame != nullptr)
        updateFrame();
}

void FITSView::toggleStretch()
{
    stretchImage = !stretchImage;
    if (image_frame != nullptr && rescale(ZOOM_KEEP_LEVEL))
        updateFrame();
}

void FITSView::toggleStarProfile()
{
#ifdef HAVE_DATAVISUALIZATION
    showStarProfile = !showStarProfile;
    if(showStarProfile && trackingBoxEnabled)
        viewStarProfile();
    if(toggleProfileAction)
        toggleProfileAction->setChecked(showStarProfile);

    if(showStarProfile)
    {
        //The tracking box is already on for Guide and Focus Views, but off for Normal and Align views.
        //So for Normal and Align views, we need to set up the tracking box.
        if(mode == FITS_NORMAL || mode == FITS_ALIGN)
        {
            setCursorMode(selectCursor);
            connect(this, SIGNAL(trackingStarSelected(int, int)), this, SLOT(move3DTrackingBox(int, int)));
            trackingBox = QRect(0, 0, 128, 128);
            setTrackingBoxEnabled(true);
            if(starProfileWidget)
                connect(starProfileWidget, SIGNAL(sampleSizeUpdated(int)), this, SLOT(resizeTrackingBox(int)));
        }
        if(starProfileWidget)
            connect(starProfileWidget, SIGNAL(rejected()), this, SLOT(toggleStarProfile()));
    }
    else
    {
        //This shuts down the tracking box for Normal and Align Views
        //It doesn't touch Guide and Focus Views because they still need a tracking box
        if(mode == FITS_NORMAL || mode == FITS_ALIGN)
        {
            if(getCursorMode() == selectCursor)
                setCursorMode(dragCursor);
            disconnect(this, SIGNAL(trackingStarSelected(int, int)), this, SLOT(move3DTrackingBox(int, int)));
            setTrackingBoxEnabled(false);
            if(starProfileWidget)
                disconnect(starProfileWidget, SIGNAL(sampleSizeUpdated(int)), this, SLOT(resizeTrackingBox(int)));
        }
        if(starProfileWidget)
        {
            disconnect(starProfileWidget, SIGNAL(rejected()), this, SLOT(toggleStarProfile()));
            starProfileWidget->close();
            starProfileWidget = nullptr;
        }
        emit starProfileWindowClosed();
    }
    updateFrame();
#endif
}

void FITSView::move3DTrackingBox(int x, int y)
{
    int boxSize = trackingBox.width();
    QRect starRect = QRect(x - boxSize / 2, y - boxSize / 2, boxSize, boxSize);
    setTrackingBox(starRect);
}

void FITSView::viewStarProfile()
{
#ifdef HAVE_DATAVISUALIZATION
    if(!trackingBoxEnabled)
    {
        setTrackingBoxEnabled(true);
        setTrackingBox(QRect(0, 0, 128, 128));
    }
    if(!starProfileWidget)
    {
        starProfileWidget = new StarProfileViewer(this);

        //This is a band-aid to fix a QT bug with createWindowContainer
        //It will set the cursor of the Window containing the view that called the Star Profile method to the Arrow Cursor
        //Note that Ekos Manager is a QDialog and FitsViewer is a KXmlGuiWindow
        QWidget * superParent = this->parentWidget();
        while(superParent->parentWidget() != 0 && !superParent->inherits("QDialog") && !superParent->inherits("KXmlGuiWindow"))
            superParent = superParent->parentWidget();
        superParent->setCursor(Qt::ArrowCursor);
        //This is the end of the band-aid

        connect(starProfileWidget, SIGNAL(rejected()), this, SLOT(toggleStarProfile()));
        if(mode == FITS_ALIGN || mode == FITS_NORMAL)
        {
            starProfileWidget->enableTrackingBox(true);
            imageData->setStarAlgorithm(ALGORITHM_CENTROID);
            connect(starProfileWidget, SIGNAL(sampleSizeUpdated(int)), this, SLOT(resizeTrackingBox(int)));
        }
    }
    QList<Edge *> starCenters = imageData->getStarCentersInSubFrame(trackingBox);
    if(starCenters.size() == 0)
    {
        // FIXME, the following does not work anymore.
        //imageData->findStars(&trackingBox, true);
        // FIXME replacing it with this
        imageData->findStars(ALGORITHM_CENTROID, trackingBox);
        starCenters = imageData->getStarCentersInSubFrame(trackingBox);
    }

    starProfileWidget->loadData(imageData, trackingBox, starCenters);
    starProfileWidget->show();
    starProfileWidget->raise();
    if(markStars)
        updateFrame(); //this is to update for the marked stars

#endif
}



void FITSView::togglePixelGrid()
{
    showPixelGrid = !showPixelGrid;
    updateFrame();
}

int FITSView::findStars(StarAlgorithm algorithm, const QRect &searchBox)
{
    int count = 0;

    if(trackingBoxEnabled)
        count = imageData->findStars(algorithm, trackingBox);
    else
        count = imageData->findStars(algorithm, searchBox);

    return count;
}

void FITSView::toggleStars(bool enable)
{
    markStars = enable;

    if (markStars && !imageData->areStarsSearched())
    {
        QApplication::setOverrideCursor(Qt::WaitCursor);
        emit newStatus(i18n("Finding stars..."), FITS_MESSAGE);
        qApp->processEvents();
        int count = findStars(ALGORITHM_SEP);

        if (count >= 0 && isVisible())
            emit newStatus(i18np("1 star detected. HFR=%2", "%1 stars detected. HFR=%2", count,
                                 imageData->getHFR()), FITS_MESSAGE);
        QApplication::restoreOverrideCursor();
    }
}

void FITSView::processPointSelection(int x, int y)
{
    emit trackingStarSelected(x, y);
}

void FITSView::processMarkerSelection(int x, int y)
{
    markerCrosshair.setX(x);
    markerCrosshair.setY(y);

    updateFrame();
}

void FITSView::setTrackingBoxEnabled(bool enable)
{
    if (enable != trackingBoxEnabled)
    {
        trackingBoxEnabled = enable;
        //updateFrame();
    }
}

void FITSView::wheelEvent(QWheelEvent * event)
{
    //This attempts to send the wheel event back to the Scroll Area if it was taken from a trackpad
    //It should still do the zoom if it is a mouse wheel
    if (event->source() == Qt::MouseEventSynthesizedBySystem)
    {
        QScrollArea::wheelEvent(event);
    }
    else
    {
        QPoint mouseCenter = getImagePoint(event->pos());
        if (event->angleDelta().y() > 0)
            ZoomIn();
        else
            ZoomOut();
        event->accept();
        cleanUpZoom(mouseCenter);
    }
}

/**
This method is intended to keep key locations in an image centered on the screen while zooming.
If there is a marker or tracking box, it centers on those.  If not, it uses the point called
viewCenter that was passed as a parameter.
 */

void FITSView::cleanUpZoom(QPoint viewCenter)
{
    int x0       = 0;
    int y0       = 0;
    double scale = (currentZoom / ZOOM_DEFAULT);
    if (!markerCrosshair.isNull())
    {
        x0 = markerCrosshair.x() * scale;
        y0 = markerCrosshair.y() * scale;
    }
    else if (trackingBoxEnabled)
    {
        x0 = trackingBox.center().x() * scale;
        y0 = trackingBox.center().y() * scale;
    }
    else
    {
        x0 = viewCenter.x() * scale;
        y0 = viewCenter.y() * scale;
    }
    ensureVisible(x0, y0, width() / 2, height() / 2);
    updateMouseCursor();
}

/**
This method converts a point from the ViewPort Coordinate System to the
Image Coordinate System.
 */

QPoint FITSView::getImagePoint(QPoint viewPortPoint)
{
    QWidget * w = widget();

    if (w == nullptr)
        return QPoint(0, 0);

    double scale       = (currentZoom / ZOOM_DEFAULT);
    QPoint widgetPoint = w->mapFromParent(viewPortPoint);
    QPoint imagePoint  = QPoint(widgetPoint.x() / scale, widgetPoint.y() / scale);
    return imagePoint;
}

void FITSView::initDisplayImage()
{
    // Account for leftover when sampling. Thus a 5-wide image sampled by 2
    // would result in a width of 3 (samples 0, 2 and 4).
    int w = (imageData->width() + sampling - 1) / sampling;
    int h = (imageData->height() + sampling - 1) / sampling;

    if (imageData->channels() == 1)
    {
        rawImage = QImage(w, h, QImage::Format_Indexed8);

        rawImage.setColorCount(256);
        for (int i = 0; i < 256; i++)
            rawImage.setColor(i, qRgb(i, i, i));
    }
    else
    {
        rawImage = QImage(w, h, QImage::Format_RGB32);
    }
}

/**
The Following two methods allow gestures to work with trackpads.
Specifically, we are targeting the pinch events, so that if one is generated,
Then the pinchTriggered method will be called.  If the event is not a pinch gesture,
then the event is passed back to the other event handlers.
 */

bool FITSView::event(QEvent * event)
{
    if (event->type() == QEvent::Gesture)
        return gestureEvent(dynamic_cast<QGestureEvent *>(event));
    return QScrollArea::event(event);
}

bool FITSView::gestureEvent(QGestureEvent * event)
{
    if (QGesture * pinch = event->gesture(Qt::PinchGesture))
        pinchTriggered(dynamic_cast<QPinchGesture *>(pinch));
    return true;
}

/**
This Method works with Trackpads to use the pinch gesture to scroll in and out
It stores a point to keep track of the location where the gesture started so that
while you are zooming, it tries to keep that initial point centered in the view.
**/
void FITSView::pinchTriggered(QPinchGesture * gesture)
{
    if (!zooming)
    {
        zoomLocation = getImagePoint(mapFromGlobal(QCursor::pos()));
        zooming      = true;
    }
    if (gesture->state() == Qt::GestureFinished)
    {
        zooming = false;
    }
    zoomTime++;           //zoomTime is meant to slow down the zooming with a pinch gesture.
    if (zoomTime > 10000) //This ensures zoomtime never gets too big.
        zoomTime = 0;
    if (zooming && (zoomTime % 10 == 0)) //zoomTime is set to slow it by a factor of 10.
    {
        if (gesture->totalScaleFactor() > 1)
            ZoomIn();
        else
            ZoomOut();
    }
    cleanUpZoom(zoomLocation);
}

/*void FITSView::handleWCSCompletion()
{
    //bool hasWCS = wcsWatcher.result();
    if(imageData->hasWCS())
        this->updateFrame();
    emit wcsToggled(imageData->hasWCS());
}*/

void FITSView::syncWCSState()
{
    bool hasWCS    = imageData->hasWCS();
    bool wcsLoaded = imageData->isWCSLoaded();

    if (hasWCS && wcsLoaded)
        this->updateFrame();

    emit wcsToggled(hasWCS);

    if (toggleEQGridAction != nullptr)
        toggleEQGridAction->setEnabled(hasWCS);
    if (toggleObjectsAction != nullptr)
        toggleObjectsAction->setEnabled(hasWCS);
    if (centerTelescopeAction != nullptr)
        centerTelescopeAction->setEnabled(hasWCS);
}

void FITSView::createFloatingToolBar()
{
    if (floatingToolBar != nullptr)
        return;

    floatingToolBar             = new QToolBar(this);
    auto * eff = new QGraphicsOpacityEffect(this);
    floatingToolBar->setGraphicsEffect(eff);
    eff->setOpacity(0.2);
    floatingToolBar->setVisible(false);
    floatingToolBar->setStyleSheet(
        "QToolBar{background: rgba(150, 150, 150, 210); border:none; color: yellow}"
        "QToolButton{background: transparent; border:none; color: yellow}"
        "QToolButton:hover{background: rgba(200, 200, 200, 255);border:solid; color: yellow}"
        "QToolButton:checked{background: rgba(110, 110, 110, 255);border:solid; color: yellow}");
    floatingToolBar->setFloatable(true);
    floatingToolBar->setIconSize(QSize(25, 25));
    //floatingToolBar->setMovable(true);

    QAction * action = nullptr;

    floatingToolBar->addAction(QIcon::fromTheme("zoom-in"),
                               i18n("Zoom In"), this, SLOT(ZoomIn()));

    floatingToolBar->addAction(QIcon::fromTheme("zoom-out"),
                               i18n("Zoom Out"), this, SLOT(ZoomOut()));

    floatingToolBar->addAction(QIcon::fromTheme("zoom-fit-best"),
                               i18n("Default Zoom"), this, SLOT(ZoomDefault()));

    floatingToolBar->addAction(QIcon::fromTheme("zoom-fit-width"),
                               i18n("Zoom to Fit"), this, SLOT(ZoomToFit()));

    toggleStretchAction = floatingToolBar->addAction(QIcon::fromTheme("transform-move"),
                          i18n("Toggle Stretch"),
                          this, SLOT(toggleStretch()));
    toggleStretchAction->setCheckable(true);


    floatingToolBar->addSeparator();

    action = floatingToolBar->addAction(QIcon::fromTheme("crosshairs"),
                                        i18n("Show Cross Hairs"), this, SLOT(toggleCrosshair()));
    action->setCheckable(true);

    action = floatingToolBar->addAction(QIcon::fromTheme("map-flat"),
                                        i18n("Show Pixel Gridlines"), this, SLOT(togglePixelGrid()));
    action->setCheckable(true);

    toggleStarsAction =
        floatingToolBar->addAction(QIcon::fromTheme("kstars_stars"),
                                   i18n("Detect Stars in Image"), this, SLOT(toggleStars()));
    toggleStarsAction->setCheckable(true);

#ifdef HAVE_DATAVISUALIZATION
    toggleProfileAction =
        floatingToolBar->addAction(QIcon::fromTheme("star-profile", QIcon(":/icons/star_profile.svg")),
                                   i18n("View Star Profile"), this, SLOT(toggleStarProfile()));
    toggleProfileAction->setCheckable(true);
#endif

    if (mode == FITS_NORMAL || mode == FITS_ALIGN)
    {
        floatingToolBar->addSeparator();

        toggleEQGridAction =
            floatingToolBar->addAction(QIcon::fromTheme("kstars_grid"),
                                       i18n("Show Equatorial Gridlines"), this, SLOT(toggleEQGrid()));
        toggleEQGridAction->setCheckable(true);
        toggleEQGridAction->setEnabled(false);

        toggleObjectsAction =
            floatingToolBar->addAction(QIcon::fromTheme("help-hint"),
                                       i18n("Show Objects in Image"), this, SLOT(toggleObjects()));
        toggleObjectsAction->setCheckable(true);
        toggleEQGridAction->setEnabled(false);

        centerTelescopeAction =
            floatingToolBar->addAction(QIcon::fromTheme("center_telescope", QIcon(":/icons/center_telescope.svg")),
                                       i18n("Center Telescope"), this, SLOT(centerTelescope()));
        centerTelescopeAction->setCheckable(true);
        centerTelescopeAction->setEnabled(false);
    }
}

/**
 This method either enables or disables the scope mouse mode so you can slew your scope to coordinates
 just by clicking the mouse on a spot in the image.
 */

void FITSView::centerTelescope()
{
    if (imageHasWCS())
    {
        if (getCursorMode() == FITSView::scopeCursor)
        {
            setCursorMode(lastMouseMode);
        }
        else
        {
            lastMouseMode = getCursorMode();
            setCursorMode(FITSView::scopeCursor);
        }
        updateFrame();
    }
    updateScopeButton();
}

void FITSView::updateScopeButton()
{
    if (centerTelescopeAction != nullptr)
    {
        if (getCursorMode() == FITSView::scopeCursor)
        {
            centerTelescopeAction->setChecked(true);
        }
        else
        {
            centerTelescopeAction->setChecked(false);
        }
    }
}

/**
This method just verifies if INDI is online, a telescope present, and is connected
 */

bool FITSView::isTelescopeActive()
{
#ifdef HAVE_INDI
    if (INDIListener::Instance()->size() == 0)
    {
        return false;
    }

    foreach (ISD::GDInterface * gd, INDIListener::Instance()->getDevices())
    {
        INDI::BaseDevice * bd = gd->getBaseDevice();

        if (gd->getType() != KSTARS_TELESCOPE)
            continue;

        if (bd == nullptr)
            continue;

        return bd->isConnected();
    }
    return false;
#else
    return false;
#endif
}

void FITSView::setStarsEnabled(bool enable)
{
    markStars = enable;
    if (floatingToolBar != nullptr)
    {
        foreach (QAction * action, floatingToolBar->actions())
        {
            if (action->text() == i18n("Detect Stars in Image"))
            {
                action->setChecked(markStars);
                break;
            }
        }
    }
}

void FITSView::setStarsHFREnabled(bool enable)
{
    showStarsHFR = enable;
}<|MERGE_RESOLUTION|>--- conflicted
+++ resolved
@@ -889,23 +889,15 @@
 
     foreach (auto const &starCenter, imageData->getStarCenters())
     {
-<<<<<<< HEAD
+        int const w  = std::round(starCenter->width) * scale;
+
+        // Draw a circle around the detected star.
+        // SEP coordinates are in the center of pixels, and Qt at the boundary.
         const double xCoord = starCenter->x - 0.5;
         const double yCoord = starCenter->y - 0.5;
         int const xc = std::round((xCoord - starCenter->width / 2.0f) * ratio);
         int const yc = std::round((yCoord - starCenter->width / 2.0f) * ratio);
-        int const w  = std::round(starCenter->width * ratio);
         int const hw = w / 2;
-=======
-        int const w  = std::round(starCenter->width) * scale;
-
-        // Draw a circle around the detected star.
-        // SEP coordinates are in the center of pixels, and Qt at the boundary.
-        const double xCoord = starCenter->x - 0.5;
-        const double yCoord = starCenter->y - 0.5;
-        const double radius = starCenter->HFR > 0 ? 2.0f * starCenter->HFR * scale : w;
-        painter->drawEllipse(QPointF(xCoord * scale, yCoord * scale), radius, radius);
->>>>>>> 6b30839b
 
         BahtinovEdge* bEdge = dynamic_cast<BahtinovEdge*>(starCenter);
         if (bEdge != nullptr)
@@ -939,33 +931,18 @@
         }
         else
         {
-<<<<<<< HEAD
-            // Draw a circle around the detected star.
-            // SEP coordinates are in the center of pixels, and Qt at the boundary.
             const double radius = starCenter->HFR > 0 ? 2.0f * starCenter->HFR * ratio : w;
-            painter->drawEllipse(QPointF(xCoord * ratio, yCoord * ratio), radius, radius);
+            painter->drawEllipse(QPointF(xCoord * scale, yCoord * scale), radius, radius);
         }
-=======
+
+        if (showStarsHFR)
+        {
             int const x1 = std::round((xCoord - starCenter->width / 2.0f) * scale);
             int const y1 = std::round((yCoord - starCenter->width / 2.0f) * scale);
->>>>>>> 6b30839b
-
-        if (showStarsHFR)
-        {
+
             // Ask the painter how large will the HFR text be
             QString const hfr = QString("%1").arg(starCenter->HFR, 0, 'f', 2);
-<<<<<<< HEAD
-            QSize const hfrSize = fontMetrics.size(Qt::TextSingleLine, hfr);
-
-            // Store the HFR text in a rect
-            QPoint const hfrBottomLeft(xc + w + 5, yc + w / 2);
-            QRect const hfrRect(hfrBottomLeft.x(), hfrBottomLeft.y() - hfrSize.height(), hfrSize.width(), hfrSize.height());
-
-            // Render the HFR text only if it can be displayed entirely
-            if (boundingRect.contains(hfrRect))
-=======
             if (!drawHFR(painter, hfr, x1 + w + 5, y1 + w / 2))
->>>>>>> 6b30839b
             {
                 // Try a few more time with smaller fonts;
                 for (int i = 0; i < 10; ++i)
