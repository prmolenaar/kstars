#include "auxiliary/kspaths.h"
#include <QFileInfo>
#include <QDebug>

QString KSPaths::locate(QStandardPaths::StandardLocation location, const QString &fileName,
                        QStandardPaths::LocateOptions options)
{
    QString dir;
    if(location == QStandardPaths::GenericDataLocation) dir = "kstars" + QDir::separator();
#ifdef ANDROID
    QString file = QStandardPaths::locate(location, dir + fileName ,options);
    if(file.isEmpty()) {
        file = "/data/data/org.kde.kstars/qt-reserved-files/share/kstars/" + fileName;
        if (!QFileInfo(file).exists()) {
            return QString();
        }
    }
    return file;
#else
<<<<<<< HEAD
    return QStandardPaths::locate(location, dir + fileName,options);
=======
    QString file = fileName;
    if( location == QStandardPaths::GenericDataLocation || location == QStandardPaths::GenericConfigLocation )
        file = "kstars/" + fileName;
    return QStandardPaths::locate(location, file, options);
>>>>>>> 120139a2
#endif
}

QStringList KSPaths::locateAll(QStandardPaths::StandardLocation location, const QString &fileName,
                        QStandardPaths::LocateOptions options) {
    QString dir;
    if(location == QStandardPaths::GenericDataLocation) dir = "kstars" + QDir::separator();
#ifdef ANDROID
    QStringList file = QStandardPaths::locateAll(location, dir + fileName,options);
    if(file.isEmpty()) {
        QString f = "/data/data/org.kde.kstars/qt-reserved-files/share/kstars/" + fileName;
        if (QFileInfo(f).exists()) {
            file.append(f);
        }
    }
    return file;
#else
<<<<<<< HEAD
    return QStandardPaths::locateAll(location, dir + fileName,options);
=======
    QString file = fileName;
    if( location == QStandardPaths::GenericDataLocation || location == QStandardPaths::GenericConfigLocation )
        file = "kstars/" + fileName;
    return QStandardPaths::locateAll(location, file, options);
>>>>>>> 120139a2
#endif
}

QString KSPaths::writableLocation(QStandardPaths::StandardLocation type) {
    QString dir;
    if(type == QStandardPaths::GenericDataLocation) dir = "kstars" + QDir::separator();
    return QStandardPaths::writableLocation(type) + QDir::separator() + dir;
}
<|MERGE_RESOLUTION|>--- conflicted
+++ resolved
@@ -6,7 +6,9 @@
                         QStandardPaths::LocateOptions options)
 {
     QString dir;
-    if(location == QStandardPaths::GenericDataLocation) dir = "kstars" + QDir::separator();
+    if( location == QStandardPaths::GenericDataLocation || location == QStandardPaths::GenericConfigLocation ) {
+        dir = "kstars/";
+    }
 #ifdef ANDROID
     QString file = QStandardPaths::locate(location, dir + fileName ,options);
     if(file.isEmpty()) {
@@ -17,21 +19,16 @@
     }
     return file;
 #else
-<<<<<<< HEAD
-    return QStandardPaths::locate(location, dir + fileName,options);
-=======
-    QString file = fileName;
-    if( location == QStandardPaths::GenericDataLocation || location == QStandardPaths::GenericConfigLocation )
-        file = "kstars/" + fileName;
-    return QStandardPaths::locate(location, file, options);
->>>>>>> 120139a2
+    return QStandardPaths::locate(location, dir + fileName, options);
 #endif
 }
 
 QStringList KSPaths::locateAll(QStandardPaths::StandardLocation location, const QString &fileName,
                         QStandardPaths::LocateOptions options) {
     QString dir;
-    if(location == QStandardPaths::GenericDataLocation) dir = "kstars" + QDir::separator();
+    if( location == QStandardPaths::GenericDataLocation || location == QStandardPaths::GenericConfigLocation ) {
+        dir = "kstars/";
+    }
 #ifdef ANDROID
     QStringList file = QStandardPaths::locateAll(location, dir + fileName,options);
     if(file.isEmpty()) {
@@ -42,19 +39,6 @@
     }
     return file;
 #else
-<<<<<<< HEAD
     return QStandardPaths::locateAll(location, dir + fileName,options);
-=======
-    QString file = fileName;
-    if( location == QStandardPaths::GenericDataLocation || location == QStandardPaths::GenericConfigLocation )
-        file = "kstars/" + fileName;
-    return QStandardPaths::locateAll(location, file, options);
->>>>>>> 120139a2
 #endif
-}
-
-QString KSPaths::writableLocation(QStandardPaths::StandardLocation type) {
-    QString dir;
-    if(type == QStandardPaths::GenericDataLocation) dir = "kstars" + QDir::separator();
-    return QStandardPaths::writableLocation(type) + QDir::separator() + dir;
-}
+}