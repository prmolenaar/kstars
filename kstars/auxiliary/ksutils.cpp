--- conflicted
+++ resolved
@@ -33,11 +33,7 @@
 
 
 bool openDataFile( QFile &file, const QString &s ) {
-<<<<<<< HEAD
-    QString FileName = KSPaths::locate(QStandardPaths::DataLocation, s );
-=======
     QString FileName = KSPaths::locate(QStandardPaths::GenericDataLocation, s );
->>>>>>> 3d64057a
     if ( !FileName.isNull() ) {
         file.setFileName( FileName );
         return file.open( QIODevice::ReadOnly );
